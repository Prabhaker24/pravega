import org.gradle.internal.jvm.Jvm

/**
 * Copyright (c) 2017 Dell Inc., or its subsidiaries. All Rights Reserved.
 *
 * Licensed under the Apache License, Version 2.0 (the "License");
 * you may not use this file except in compliance with the License.
 * You may obtain a copy of the License at
 *
 *     http://www.apache.org/licenses/LICENSE-2.0
 *
 */
// Apply the java plugin to add support for Java
buildscript {

    // log the current JVM version.
    println "Build JVM Version is : " + Jvm.current()
    repositories {
        jcenter()
        maven {
            url "https://plugins.gradle.org/m2/"
        }
    }
    dependencies {
        classpath group: 'com.google.protobuf', name:'protobuf-gradle-plugin', version: protobufGradlePlugin
        classpath "gradle.plugin.org.nosphere.apache:creadur-rat-gradle:0.3.0"
        classpath group: 'org.hidetake', name: 'gradle-ssh-plugin', version: gradleSshPluginVersion
        classpath group: 'ru.vyarus', name: 'gradle-mkdocs-plugin', version: gradleMkdocsPluginVersion
        classpath group: 'gradle.plugin.com.github.spotbugs', name: 'spotbugs-gradle-plugin', version: spotbugsPluginVersion
        classpath "org.ajoberstar:grgit:${gradleGitPluginVersion}"
        classpath "io.franzbecker:gradle-lombok:${gradleLombokPluginVersion}"
    }
}

if (project.hasProperty("enableMkdocs")) {
    apply from: "$rootDir/gradle/mkdocs.gradle"
}

// apply the plugin outside of allProjects since the plugin attempts to set the grgit property for all the projects
// https://github.com/ajoberstar/grgit/blob/master/src/main/groovy/org/ajoberstar/grgit/gradle/GrgitPlugin.groovy#L27
apply plugin: 'org.ajoberstar.grgit'

allprojects {
    apply plugin: 'idea'
    apply plugin: 'eclipse'
    if (file("src/main/java").isDirectory()) {
        apply plugin: 'java'
        apply plugin: 'io.franzbecker.gradle-lombok'
        lombok {
            version = lombokVersion
        }
        dependencies {
            //These are compile time only dependencies needed accross all targets. Lombok uses them and may generate strange errors if they are missing.
            compileOnly group: 'com.github.spotbugs', name: 'spotbugs-annotations', version: spotbugsAnnotationsVersion
            testCompile group: 'com.github.spotbugs', name: 'spotbugs-annotations', version: spotbugsAnnotationsVersion
            compileOnly group: 'net.jcip', name: 'jcip-annotations', version: jcipAnnotationsVersion
            testCompile group: 'net.jcip', name: 'jcip-annotations', version: jcipAnnotationsVersion
        }
    }
    // Plugin configurations
    apply from: "$rootDir/gradle/application.gradle"
    apply from: "$rootDir/gradle/checkstyle.gradle"
    apply from: "$rootDir/gradle/eclipse.gradle"
    apply from: "$rootDir/gradle/spotbugs.gradle"
    apply from: "$rootDir/gradle/idea.gradle"
    apply from: "$rootDir/gradle/jacoco.gradle"
    apply from: "$rootDir/gradle/java.gradle"
    apply from: "$rootDir/gradle/maven.gradle"
    apply from: "$rootDir/gradle/protobuf.gradle"
    apply from: "$rootDir/gradle/rat.gradle"

    repositories {
        jcenter()
        mavenCentral()
        mavenLocal()
    }

    gradle.projectsEvaluated {
        tasks.withType(JavaCompile) {
            sourceCompatibility = JavaVersion.VERSION_1_8
            targetCompatibility = JavaVersion.VERSION_1_8
            options.compilerArgs << "-Xlint:unchecked" << "-Xlint:deprecation"
        }
    }
    tasks.withType(com.github.spotbugs.SpotBugsTask) {
      reports {
        xml.enabled = false
        html.enabled = true
      }
    }
    version = getProjectVersion()
    group = "io.pravega"

    configurations.all {
        resolutionStrategy {
            //failOnVersionConflict()
            force "org.slf4j:slf4j-api:" + slf4jApiVersion
            force "org.apache.commons:commons-lang3:" + commonsLang3Version
            force "org.apache.curator:curator-framework:" + apacheCuratorVersion
            force "com.google.protobuf:protobuf-java:" + protobufProtocVersion
            force "io.grpc:grpc-context:" + grpcVersion
            force "com.google.guava:guava:" + guavaVersion
            force "org.glassfish.jersey.core:jersey-common:" + jerseyVersion
            force "org.glassfish.jersey.core:jersey-server:" + jerseyVersion
            dependencySubstitution {
                substitute module("javax.ws.rs:jsr311-api") with module("javax.ws.rs:javax.ws.rs-api:" + javaxwsrsApiVersion)
            }
        }
    }
}

project('common') {
    dependencies {
        testCompile project(':test:testcommon')
        compile group: 'commons-io', name: 'commons-io', version: commonsioVersion
        compile group: 'com.google.guava', name: 'guava', version: guavaVersion
        //Do NOT add any additional dependencies here.
    }

    javadoc {
        title = "Pravega Common Libraries"
        failOnError = false
        source {
            project(':common').sourceSets.main.java

        }
        dependencies {
            compile 'org.projectlombok:lombok:' + lombokVersion  
        }
        options.addBooleanOption("Xdoclint:none", true)
    }
}

def withoutLogger = { exclude group: 'org.slf4j', module: 'slf4j-log4j12'
                      exclude group: 'org.slf4j', module: 'slf4j-simple' }

project('shared:authplugin') {
    dependencies {
    }

    javadoc {
        title = "Pravega Auth API"
        failOnError = false
        dependencies {
            compile 'org.projectlombok:lombok:' + lombokVersion   
        }
        source {
            sourceSets.main.java
        }
        failOnError = false
        options.addBooleanOption("Xdoclint:none", true)
    }
}

project ('shared:cluster') {
    dependencies {
        compile project(':common')
        compile group: 'com.google.guava', name: 'guava', version: guavaVersion
        compile group: 'org.apache.commons', name: 'commons-lang3', version: commonsLang3Version
        compile group: 'org.apache.curator', name: 'curator-recipes', version: apacheCuratorVersion
        testCompile group: 'org.apache.curator', name: 'curator-test', version: apacheCuratorVersion
        testCompile project(':test:testcommon')
    }
    javadoc {
        exclude 'io/pravega/shared/*'
        dependencies {
            compile 'org.projectlombok:lombok:' + lombokVersion   
        }
        failOnError = false
        options.addBooleanOption("Xdoclint:none", true)
    }
}

project ('shared:metrics') {
    dependencies {
        compile group: 'io.micrometer', name: 'micrometer-core', version: micrometerVersion
        // https://mvnrepository.com/artifact/io.micrometer/micrometer-core/<micrometerVersion>
        compile group: 'io.micrometer', name: 'micrometer-registry-statsd', version: micrometerVersion
        // https://mvnrepository.com/artifact/io.micrometer/micrometer-registry-statsd/<micrometerVersion>
        compile group: 'io.micrometer', name: 'micrometer-registry-influx', version: micrometerVersion
        // https://mvnrepository.com/artifact/io.micrometer/micrometer-registry-influx/<micrometerVersion>
        compile project(':common')
    }

    javadoc {
        exclude 'io/pravega/shared/*'
        dependencies {
            compile 'org.projectlombok:lombok:' + lombokVersion            
        }
        failOnError = false
        options.addBooleanOption("Xdoclint:none", true)
    }
}

project('shared:protocol') {
    dependencies {
        compile project(':common')
        compile group: 'io.netty', name: 'netty-transport', version: nettyVersion
        compile group: 'io.netty', name: 'netty-handler', version: nettyVersion
        compile group: 'com.google.guava', name: 'guava', version: guavaVersion
        testCompile project(':test:testcommon')
     
    }
}

project('client') {
    dependencies {
        compile project(':common')
        compile project(':shared:authplugin')
        compile project(':shared:protocol')
        compile project(":shared:controller-api")
        compile group: 'io.netty', name: 'netty-transport-native-epoll', version: nettyVersion
        compile group: 'com.google.guava', name: 'guava', version: guavaVersion
        testCompile project(':test:testcommon')
        testCompile group: 'org.slf4j', name: 'log4j-over-slf4j', version: slf4jApiVersion
        testCompile group: 'ch.qos.logback', name: 'logback-classic', version: qosLogbackVersion
    }

    javadoc {
        title = "Pravega Client API"
        failOnError = false
        exclude "**/impl/**";
        options.addBooleanOption("Xdoclint:all,-reference", true)
    }
}

project('test:testcommon') {
    dependencies {
        compile group: 'junit', name :'junit', version: junitVersion
        compile group: 'com.google.guava', name: 'guava', version: guavaVersion
        compile group: 'org.apache.commons', name: 'commons-lang3', version: commonsLang3Version
        compile group: 'commons-io', name: 'commons-io', version: commonsioVersion
        compile group: 'io.netty', name: 'netty-all', version: nettyVersion
        compile group: 'org.apache.curator', name: 'curator-test', version: apacheCuratorVersion, withoutLogger
    }
    javadoc {
        dependencies {
            compile 'org.projectlombok:lombok:' + lombokVersion            
        }
        failOnError = false
        options.addBooleanOption("Xdoclint:none", true)
    }
}

project('segmentstore:contracts') {
    dependencies {
        compile project(':common')
        testCompile project(':test:testcommon')
    }
    javadoc {
        dependencies {
            compile 'org.projectlombok:lombok:' + lombokVersion            
        }
        failOnError = false
        options.addBooleanOption("Xdoclint:all,-reference", true)
    }
}

project('segmentstore:storage') {
    dependencies {
        compile project(':common')
        compile project(':shared:protocol')
        compile project(':segmentstore:contracts')
        compile project(':shared:metrics')
        testCompile project(':test:testcommon')
    }
    javadoc {
        dependencies {
            compile 'org.projectlombok:lombok:' + lombokVersion            
        }
        failOnError = false
        options.addBooleanOption("Xdoclint:none", true)
    }
}

project('segmentstore:storage:impl') {
    dependencies {
        compile project(':common')
        compile project(':segmentstore:storage')
        compile project(':shared:metrics')
        compile group: 'org.apache.curator', name: 'curator-framework', version: apacheCuratorVersion
        compile group: 'org.apache.bookkeeper', name: 'bookkeeper-server', version: bookKeeperVersion, withoutLogger
        compile group: 'org.rocksdb', name: 'rocksdbjni', version: rocksdbjniVersion
        testCompile project(':test:testcommon')
        testCompile project(path:':segmentstore:storage', configuration:'testRuntime')
    }
    javadoc {
        dependencies {
            compile 'org.projectlombok:lombok:' + lombokVersion            
        }
        failOnError = false
        options.addBooleanOption("Xdoclint:none", true)
    }
}

project ('bindings') {
    dependencies {
        // For HDFS
        compile group: 'org.apache.hadoop', name: 'hadoop-common', version: hadoopVersion, withoutLogger
        compile group: 'org.apache.hadoop', name: 'hadoop-hdfs', version: hadoopVersion, withoutLogger
        testCompile group: 'org.apache.hadoop', name: 'hadoop-minicluster', version: hadoopVersion, withoutLogger
        testCompile group: 'ch.qos.logback', name: 'logback-classic', version: qosLogbackVersion

        //For Extended S3
        compile group: 'com.emc.ecs', name: 'object-client', version: ecsObjectClientVersion, withoutLogger
        testCompile group: 'org.gaul', name: 's3proxy', version: '1.5.5'
        testCompile group: 'commons-httpclient', name: 'commons-httpclient', version: '3.1'
        testCompile group: 'org.apache.jclouds.provider', name: 'google-cloud-storage', version: '2.1.1'

        compile project(':common')
        compile project(':segmentstore:storage')
        compile project(':shared:metrics')
        testCompile project(':test:testcommon')
        testCompile project(path: ':segmentstore:storage', configuration: 'testRuntime')
    }
    javadoc {
        dependencies {
            compile 'org.projectlombok:lombok:' + lombokVersion            
        }
        failOnError = false
        options.addBooleanOption("Xdoclint:none", true)
    }
}

project('segmentstore:server') {
    dependencies {
        compile project(':common')
        compile project(':segmentstore:contracts')
        compile project(':segmentstore:storage')
        compile project(':shared:metrics')
        testCompile project(':test:testcommon')
    }
    javadoc {
        dependencies {
            compile 'org.projectlombok:lombok:' + lombokVersion            
        }
        failOnError = false
        options.addBooleanOption("Xdoclint:all,-reference,-missing", true)
    }
}

project('segmentstore:server:host') {
    apply plugin: 'application'
    applicationName = "pravega-segmentstore"
    mainClassName = "io.pravega.segmentstore.server.host.ServiceStarter"

    startScripts {
        classpath += files('$APP_HOME/pluginlib')
        doLast {
            def scriptFile = file getUnixScript()
            scriptFile.text = scriptFile.text.replace('$APP_HOME/lib/pluginlib', '$APP_HOME/pluginlib/*')
            def winScriptFile = file getWindowsScript()
            winScriptFile.text = winScriptFile.text.replace('%APP_HOME%\\lib\\pluginlib', '%APP_HOME%\\pluginlib\\*')
        }
    }

    applicationDefaultJvmArgs = ["-server", "-Xms512m", "-XX:+HeapDumpOnOutOfMemoryError",
                                 "-Dlog.dir=PRAVEGA_APP_HOME/logs",
                                 "-Dlog.name=segmentstore",
                                 "-Dpravega.configurationFile=PRAVEGA_APP_HOME/conf/config.properties",
                                 "-Dlogback.configurationFile=PRAVEGA_APP_HOME/conf/logback.xml"]

    applicationDistribution.from('src/config') {
        into "conf"
    }

    dependencies {
        compile project(':common')
        compile project(":shared:authplugin")
        compile project(':shared:cluster')
        compile project(':segmentstore:contracts')
        compile project(':client')
        compile project(':segmentstore:storage')
        compile project(':segmentstore:storage:impl')
        compile project(':bindings')
        compile project(':segmentstore:server')
        compile 'io.jsonwebtoken:jjwt:0.9.0'
        compile group: 'ch.qos.logback', name: 'logback-classic', version: qosLogbackVersion
        testCompile project(':test:testcommon')
        testCompile group: 'org.apache.curator', name: 'curator-test', version: apacheCuratorVersion
        testCompile project(path:':segmentstore:server', configuration:'testRuntime')
        testCompile group: 'org.apache.hadoop', name: 'hadoop-minicluster', version: hadoopVersion, withoutLogger
        testCompile project(path:':segmentstore:storage:impl', configuration:'testRuntime')
        testCompile project(path:':bindings', configuration:'testRuntime')
        testCompile group: 'commons-httpclient', name: 'commons-httpclient', version: '3.1'
    }

    task createAppWithGCLogging(type: CreateStartScripts) {
        applicationName = "pravega-segmentstore-withGCLogging"
        mainClassName = "io.pravega.controller.server.Main"
        defaultJvmOpts = ["-server", "-Xms512m", "-XX:+HeapDumpOnOutOfMemoryError",
                          "-XX:+PrintGCDetails", "-XX:+PrintGCDateStamps",
                          "-Xloggc:PRAVEGA_APP_HOME/logs/gc.log", "-XX:+UseGCLogFileRotation",
                          "-XX:NumberOfGCLogFiles=2", "-XX:GCLogFileSize=64m",
                          "-Dlog.dir=PRAVEGA_APP_HOME/logs",
                          "-Dlog.name=segmentstore",
                          "-Dpravega.configurationFile=PRAVEGA_APP_HOME/conf/config.properties",
                          "-Dlogback.configurationFile=PRAVEGA_APP_HOME/conf/logback.xml"]
        classpath = startScripts.classpath
        outputDir = startScripts.outputDir
    }

    task admin(type: JavaExec) {
        main = "io.pravega.segmentstore.server.host.admin.AdminRunner"
        classpath = sourceSets.main.runtimeClasspath
        standardInput = System.in
        systemProperties System.getProperties()
    }

    applicationDistribution.into("bin") {
        from(createAppWithGCLogging)
    }
}

project('test:integration') {
    apply plugin: 'application'
    applicationName = "pravega-selftest"
    mainClassName = "io.pravega.test.integration.selftest.SelfTestRunner"

    applicationDefaultJvmArgs = ["-server", "-Xmx4g", "-XX:+HeapDumpOnOutOfMemoryError",
                                 "-Dlog.dir=PRAVEGA_APP_HOME/logs",
                                 "-Dlog.name=selftest"]

    applicationDistribution.from('src/config') {
        into "conf"
    }

    dependencies {
        compile project(':common')
        compile project(':client')
        compile project(':segmentstore:server')
        compile project(':segmentstore:server:host')
        compile project(':controller')
        compile project(':test:testcommon')
        compile group: 'junit', name:'junit', version: junitVersion
        compile group: 'org.apache.curator', name: 'curator-test', version: apacheCuratorVersion
        testCompile group: 'ch.qos.logback', name: 'logback-classic', version: qosLogbackVersion
        testCompile group: 'org.apache.commons', name: 'commons-csv', version: apacheCommonsCsvVersion
        testCompile project(path:':common', configuration:'testRuntime')
        testCompile project(path:':shared:protocol', configuration:'testRuntime')
        testCompile project(path:':segmentstore:server', configuration:'testRuntime')
        testCompile project(path:':segmentstore:server:host', configuration:'testRuntime')
        testCompile project(path:':shared:metrics', configuration:'testRuntime')

        // Workaround for intellij issue, since we cannot add both the compile dependency and the testRuntime
        // dependency of the client project into the compile scope of the integration tests
        compile files(project(':client').sourceSets.test.output)
    }

    task startServer(type: JavaExec) {
        main = "io.pravega.segmentstore.server.host.ServiceStarter"
        classpath = sourceSets.main.runtimeClasspath
        standardInput = System.in
    }

    task startBenchmark(type: JavaExec) {
        main = "io.pravega.segmentstore.server.host.ServiceBenchmark"
        classpath = sourceSets.main.runtimeClasspath
        standardInput = System.in
    }

    task startLocalService(type: JavaExec) {
        main = "io.pravega.test.integration.demo.StartLocalService"
        classpath = sourceSets.main.runtimeClasspath
        standardInput = System.in
    }

    task startWriter(type: JavaExec) {
        main = "io.pravega.test.integration.demo.StartWriter"
        classpath = sourceSets.main.runtimeClasspath
        standardInput = System.in
    }

    task startReader(type: JavaExec) {
        main = "io.pravega.test.integration.demo.StartReader"
        classpath = sourceSets.main.runtimeClasspath
        standardInput = System.in
    }

    task startController(type: JavaExec) {
        main = "io.pravega.controller.server.Main"
        classpath = sourceSets.main.runtimeClasspath
        standardInput = System.in
    }

    task startScaleTest(type: JavaExec) {
        main = "io.pravega.test.integration.demo.ScaleTest"
        classpath = sourceSets.main.runtimeClasspath
        standardInput = System.in
    }

    task startEndToEndTransactionTest(type: JavaExec) {
        main = "io.pravega.test.integration.demo.EndToEndTransactionTest"
        classpath = sourceSets.main.runtimeClasspath
        standardInput = System.in
    }

    task startEventProcessorTest(type: JavaExec) {
        main = "io.pravega.test.integration.demo.EventProcessorTest"
        classpath = sourceSets.main.runtimeClasspath
        standardInput = System.in
    }

    task selftest(type: JavaExec) {
        main = "io.pravega.test.integration.selftest.SelfTestRunner"
        classpath = sourceSets.main.runtimeClasspath
        standardInput = System.in
        systemProperties System.getProperties()
    }
}

project('shared:controller-api') {
    apply plugin: 'com.google.protobuf'

    dependencies {
        compile project(':common')
        compile group: 'org.apache.commons', name: 'commons-lang3', version: commonsLang3Version
        compile group: 'commons-io', name: 'commons-io', version: commonsioVersion
        compile group: 'io.netty', name: 'netty-all', version: nettyVersion
        compile "io.grpc:grpc-netty:" + grpcVersion
        compile "io.grpc:grpc-auth:" + grpcVersion
        compile "io.grpc:grpc-protobuf:" + grpcVersion
        compile "io.grpc:grpc-stub:" + grpcVersion
        compile group: 'io.netty', name: 'netty-tcnative-boringssl-static', version: nettyBoringSSLVersion
         // Since Java 10 javax.annotation is no more bundled with the JRE
        compileOnly group: 'javax.annotation', name: 'javax.annotation-api', version: javaxAnnotationVersion
    }

    javadoc {
        exclude 'io/pravega/controller/*'
        dependencies {
            compile 'org.projectlombok:lombok:' + lombokVersion            
        }
        failOnError = false
        options.addBooleanOption("Xdoclint:none", true)
    }
}

project('controller') {
    sourceSets {
        main.resources.srcDirs += "$projectDir/src/conf"
        test.resources.srcDirs += "$rootDir/config"
    }

    apply plugin: 'application'
    applicationName = "pravega-controller"
    mainClassName = "io.pravega.controller.server.Main"
    applicationDefaultJvmArgs = ["-server", "-Xms128m", "-XX:+HeapDumpOnOutOfMemoryError",
                                 "-Dconfig.file=PRAVEGA_APP_HOME/conf/controller.config.properties",
                                 "-Dlogback.configurationFile=PRAVEGA_APP_HOME/conf/logback.xml",
                                 "-Dlog.dir=PRAVEGA_APP_HOME/logs",
                                 "-Dlog.name=controller"]
    startScripts {
        classpath += files('$APP_HOME/pluginlib')
        doLast {
            def scriptFile = file getUnixScript()
            scriptFile.text = scriptFile.text.replace('$APP_HOME/lib/pluginlib', '$APP_HOME/pluginlib/*')
            def winScriptFile = file getWindowsScript()
            winScriptFile.text = winScriptFile.text.replace('%APP_HOME%\\lib\\pluginlib', '%APP_HOME%\\pluginlib\\*')
        }
    }
    applicationDistribution.from('src/conf') {
        into "conf"
        rename "application.conf", "controller.conf"
    }

    applicationDistribution.into('') {
        def pluginDirBase = new File('/tmp/dummy-dir')
        pluginDirBase.mkdirs()
        def logDir = new File(pluginDirBase.absolutePath + '/pluginlib')
        logDir.mkdirs()

        from {pluginDirBase}
    }

    dependencies {
        compile project(':common')
        compile project(":shared:authplugin")
        compile project(":shared:controller-api")
        compile project(':shared:cluster')
        compile project(":client")
        compile project(":shared:metrics")
        runtime group: 'ch.qos.logback', name: 'logback-classic', version: qosLogbackVersion
        compile group: 'javax.servlet', name: 'javax.servlet-api', version: javaxServletApiVersion
        compile(group: 'io.swagger', name : 'swagger-jersey2-jaxrs', version :swaggerJersey2JaxrsVersion) {
            exclude group: 'com.google.guava', module: 'guava'
        }
        compile group: 'org.apache.curator', name: 'curator-framework', version: apacheCuratorVersion
        compile group: 'org.apache.curator', name: 'curator-recipes', version: apacheCuratorVersion
        compile group: 'org.apache.curator', name: 'curator-client', version: apacheCuratorVersion
        compile group: 'org.apache.commons', name: 'commons-lang3', version: commonsLang3Version
        compile group: 'org.glassfish.jersey.containers', name: 'jersey-container-grizzly2-http', version: jerseyVersion
        compile group: 'org.glassfish.jersey.inject', name: 'jersey-hk2', version: jerseyVersion
        compile group: 'org.glassfish.jersey.media', name: 'jersey-media-json-jackson', version: jerseyVersion
        testCompile project(':test:testcommon')
        testCompile group: 'org.apache.curator', name: 'curator-test', version: apacheCuratorVersion
        compile 'io.jsonwebtoken:jjwt:0.9.0'
        compile group: 'io.netty', name: 'netty-tcnative-boringssl-static', version: nettyBoringSSLVersion
        // since Java 10 JAXB is not more bundled with the JRE
        compile group: 'javax.xml.bind', name: 'jaxb-api', version: jaxbVersion
        compile group: 'org.glassfish.jaxb', name: 'jaxb-runtime', version: jaxbVersion
    }

    task createAppWithGCLogging(type: CreateStartScripts) {
        applicationName = "pravega-controller-withGCLogging"
        mainClassName = "io.pravega.controller.server.Main"
        defaultJvmOpts = ["-server", "-Xms128m", "-XX:+HeapDumpOnOutOfMemoryError",
                          "-XX:+PrintGCDetails", "-XX:+PrintGCDateStamps",
                          "-Xloggc:PRAVEGA_APP_HOME/logs/gc.log", "-XX:+UseGCLogFileRotation",
                          "-XX:NumberOfGCLogFiles=2", "-XX:GCLogFileSize=64m",
                          "-Dconfig.file=PRAVEGA_APP_HOME/conf/controller.config.properties",
                          "-Dlogback.configurationFile=PRAVEGA_APP_HOME/conf/logback.xml",
                          "-Dlog.dir=PRAVEGA_APP_HOME/logs",
                          "-Dlog.name=controller"]
        classpath = startScripts.classpath
        outputDir = startScripts.outputDir
    }

    applicationDistribution.into("bin") {
        from(createAppWithGCLogging)
    }
}

project('standalone') {
    apply plugin: 'application'
    applicationName = "pravega-standalone"
    mainClassName = "io.pravega.local.LocalPravegaEmulator"
    applicationDefaultJvmArgs = ["-server", "-Xmx4g", "-XX:+HeapDumpOnOutOfMemoryError",
                                 "-Dlogback.configurationFile=PRAVEGA_APP_HOME/conf/logback.xml",
                                 "-Dsinglenode.configurationFile=PRAVEGA_APP_HOME/conf/standalone-config.properties",
                                 "-Dlog.dir=PRAVEGA_APP_HOME/logs",
                                 "-Dlog.name=pravega",
                                 "-Xdebug",
                                 "-Xrunjdwp:server=y,transport=dt_socket,address=8000,suspend=n"]
    startScripts {
        classpath += files('$APP_HOME/pluginlib')
        doLast {
            def scriptFile = file getUnixScript()
            scriptFile.text = scriptFile.text.replace('$APP_HOME/lib/pluginlib', '$APP_HOME/pluginlib/*')
            def winScriptFile = file getWindowsScript()
            winScriptFile.text = winScriptFile.text.replace('%APP_HOME%\\lib\\pluginlib', '%APP_HOME%\\pluginlib\\*')
        }
    }

    dependencies {
        runtime group: 'ch.qos.logback', name: 'logback-classic', version: qosLogbackVersion

        compile project(':common')
        compile project(':client')
        compile project(':segmentstore:server')
        compile project(':segmentstore:server:host')
        compile project(':controller')
        compile project(':segmentstore:contracts')
        compile project(':segmentstore:storage')
        compile project(':segmentstore:storage:impl')
        compile project(':bindings')

        compile group: 'org.glassfish.jersey.containers', name: 'jersey-container-grizzly2-http', version: jerseyVersion
        compile group: 'javax.ws.rs', name: 'javax.ws.rs-api', version: javaxwsrsApiVersion
        compile group: 'org.apache.curator', name: 'curator-test', version: apacheCuratorVersion
        // https://mvnrepository.com/artifact/org.apache.hadoop/hadoop-common
        compile group: 'org.apache.hadoop', name: 'hadoop-common', version: hadoopVersion, withoutLogger
        compile group: 'org.apache.hadoop', name: 'hadoop-hdfs', version: hadoopVersion, withoutLogger
        compile group: 'org.apache.hadoop', name: 'hadoop-minicluster', version: hadoopVersion, withoutLogger
        compile group: 'io.netty', name: 'netty-tcnative-boringssl-static', version: nettyBoringSSLVersion
        testCompile project(':test:testcommon')
        testCompile project(path:':common', configuration:'testRuntime')
        testCompile project(path:':segmentstore:server', configuration:'testRuntime')
        testCompile project(path:':segmentstore:server:host', configuration:'testRuntime')
    }

    configurations {
        runtime.exclude group: "com.sun.jersey", module: "jersey-core"
        runtime.exclude group: "com.sun.jersey", module: "jersey-server"
    }

    task startStandalone(type: JavaExec) {
        main = "io.pravega.local.LocalPravegaEmulator"
        classpath = sourceSets.main.runtimeClasspath
        systemProperties System.getProperties()
        systemProperties 'logback.configurationFile' : new File('config/logback.xml').absolutePath
        systemProperties 'singlenode.configurationFile' : new File("config/standalone-config.properties").absolutePath

        if (systemProperties.get("extDirs") != null) {
            classpath += files(systemProperties.get("extDirs"))
        }

        jvmArgs "-Xdebug", "-Xrunjdwp:server=y,transport=dt_socket,address=8000,suspend=n"
    }
}

project('test:system') {
    // Specifically publish this test project
    apply plugin: 'maven'

    // override the compile java options to disable -Werror this will remove once https://github.com/pravega/pravega/issues/3152 is resolved.
    compileJava {
        options.compilerArgs.remove("-Werror")
    }

    dependencies {
        // https://mvnrepository.com/artifact/com.mesosphere/marathon-client
        runtime group: 'ch.qos.logback', name: 'logback-classic', version: qosLogbackVersion
        compile group: 'com.mesosphere', name: 'marathon-client', version: marathonClientVersion, withoutLogger
        compile project(':controller')
        compile project(":client")
        compile project(":test:testcommon")
        compile group: 'junit', name: 'junit', version: junitVersion
        compile group: 'javax.ws.rs', name: 'javax.ws.rs-api', version: javaxwsrsApiVersion
        compile group: 'org.glassfish.jersey.core', name: 'jersey-client', version: jerseyVersion
        compile group: 'org.glassfish.jersey.media', name: 'jersey-media-json-jackson', version: jerseyVersion
        compile group: 'org.glassfish.jersey.connectors', name:'jersey-apache-connector', version:jerseyVersion
        compile group: 'com.spotify', name: 'docker-client', version: dockerClientVersion
        compile group: 'io.kubernetes', name: 'client-java', version: k8ClientVersion
    }
    //disable the default test task.
    test {
        exclude 'io/pravega/**'
    }

    jar { //create a fat jar
        archiveName = "test-collection.jar"
        from {
            (configurations.runtime).collect {
                it.isDirectory() ? it : zipTree(it)
            }
        }
        from sourceSets.test.output
        exclude 'META-INF/*.RSA', 'META-INF/*.SF', 'META-INF/*.DSA'
    }

    task testJarForDocker(type: Jar) {
        archiveName = "test-docker-collection.jar"
        from {
            (configurations.runtime).collect {
                it.isDirectory() ? it : zipTree(it)
            }
        }
        from sourceSets.test.output
        from sourceSets.main.output
        exclude 'META-INF/*.RSA', 'META-INF/*.SF', 'META-INF/*.DSA'
    }

    //This is  used to invoke systemTests
    task startSystemTests(type: Test) {

        ext.dockerRegistryUrl = project.hasProperty("dockerRegistryUrl") ? project.dockerRegistryUrl : ""
        ext.repoUrl = project.hasProperty("repoUrl") ? project.repoUrl : ""

        description 'Used to invoke system tests, example usage: gradle startSystemTests -DmasterIP=xx.xx.xx.xx'
        testClassesDirs = sourceSets.test.output.classesDirs
        classpath = sourceSets.test.runtimeClasspath

        systemProperty "test_collection_jar_path", "$jar.archivePath.path"
        systemProperty "execType", System.getProperty("execType")
        systemProperty "masterIP", System.getProperty("masterIP")
        systemProperty "imageVersion", System.getProperty("imageVersion")
        systemProperty "skipServiceInstallation", System.getProperty("skipServiceInstallation")
        systemProperty "segmentStoreExtraEnv", System.getProperty("segmentStoreExtraEnv")

        if (System.getProperty("execType") == null) {
            systemProperty "execType", "REMOTE_SEQUENTIAL"
        }
        if (System.getProperty("masterIP") == null) {
            systemProperty "masterIP", "INVALID_MASTER_IP"
        }
        if (System.getProperty("imageVersion") == null) {
            systemProperty "imageVersion", "INVALID_IMAGE_VERSION"
        }
        if (System.getProperty("skipServiceInstallation") == null) {
            //skipServiceInstallation by default.
            systemProperty "skipServiceInstallation", "true"
        }
        maxParallelForks = 1
        systemProperty "dockerImageRegistry", "${dockerRegistryUrl}"
        systemProperty "testVersion", pravegaVersion
        systemProperty "testArtifactUrl", "${repoUrl}/io/pravega/pravega-test-system/" +
                pravegaVersion+"/pravega-test-system-"+ pravegaVersion + ".jar"

        onlyIf { dockerRegistryUrl && repoUrl }
    }

    task copyTestsToK8sCluster(type: Exec) {
        description 'Used to copy test artifacts to the Kubernetes Cluster.'
        dependsOn 'jar'
        commandLine './kubernetes/setupTestPod.sh'
    }

    task startK8SystemTests(type: Test) {
        tasks.withType(Exec) { environment "tier2Type", System.getProperty("tier2Type", "nfs") }
        dependsOn 'copyTestsToK8sCluster' // ensure test artifacts are copied to the cluster.

        description 'Used to invoke K8s based System Tests, example usage: gradle startK8SystemTests'
        testClassesDirs = sourceSets.test.output.classesDirs
        classpath = sourceSets.test.runtimeClasspath

        ext.repoUrl = project.hasProperty("repoUrl") ? project.repoUrl : ""
        systemProperty "execType", "KUBERNETES"
        systemProperty "pravegaOperatorImage", System.getProperty("pravegaOperatorImage", "pravega/pravega-operator:latest")
<<<<<<< HEAD
=======
        systemProperty "zookeeperOperatorImage", System.getProperty("zookeeperOperatorImage", "pravega/zookeeper-operator:latest")
>>>>>>> d9a15c2b
        // The below properties are used to to specify the pravega docker image properties
        // e.g: private-docker-repo/pravega-prefix/pravega:version
        if (System.getProperty("dockerRegistryUrl") != null) { // docker images are pulled from dockerhub if dockerRegistryUrl is not specified.
            systemProperty "dockerRegistryUrl", System.getProperty("dockerRegistryUrl") + "/"
        }
        systemProperty "imagePrefix", System.getProperty("imagePrefix", "pravega")  // the default value of imagePrefix is pravega.
        systemProperty "pravegaImageName", System.getProperty("pravegaImageName", "pravega") // pravega image name
        systemProperty "bookkeeperImageName", System.getProperty("bookkeeperImageName", "bookkeeper") // bookkeeper image name
<<<<<<< HEAD

=======
>>>>>>> d9a15c2b
        systemProperty "imageVersion", System.getProperty("imageVersion") // pravega version.
        // bookkeeper version defaults to pravega version.
        systemProperty "pravegaBookkeeperVersion", System.getProperty("pravegaBookkeeperVersion", System.getProperty("imageVersion"))

        // tier2Type , default is NFS.
        systemProperty "tier2Type", System.getProperty("tier2Type", "nfs")
        // tier2 Configuration, specified as comma seperated key values k1=v1,k2=v2
        systemProperty "tier2Config", System.getProperty("tier2Config")

        if (System.getProperty("imageVersion") == null) {
            systemProperty "imageVersion", "INVALID_IMAGE_VERSION"
        }

        maxParallelForks = 1
    }

    task execShellScript(type: Exec) {

        ext.awsExecution = project.hasProperty('awsExecution') ? project.awsExecution : 'false'

        if(ext.getProperty('awsExecution').toString().equals("true")) {
            commandLine './aws/preTestScript.sh'
            args "$aws_access_key", "$aws_secret_key", "$aws_region", "$aws_key_name", "$cred_path", "$config_path", "$pravega_org", "$pravega_branch"
        } else if (project.hasProperty('CLUSTER_NAME')) {
            commandLine "./preTestScript.sh"
            args "$CLUSTER_NAME", "$MASTER", "$NUM_SLAVES"
        }
    }

    String variable

    task setAwsMasterIp(type: Exec) {

        commandLine 'echo', 'setting master ip for system tests execution on AWS'

        doLast {
            def masterIpStdOut = new ByteArrayOutputStream()
            exec {
                workingDir "$rootDir/test/system/aws"
                executable = "terraform"
                args "output", "ip"
                standardOutput = masterIpStdOut
            }

            variable = masterIpStdOut.toString()
        }
    }


    //This is  used to invoke docker based systemTests
    task startSystemTestsWithDocker(type: Test) {

        dependsOn 'testJarForDocker', 'execShellScript'

        if (System.getProperty("awsExec").equals("true")) {
            setAwsMasterIp.outputs.upToDateWhen { false }
            dependsOn 'setAwsMasterIp'
        }

        doFirst {
                systemProperty "awsMasterIP", variable
        }

        ext.dockerRegistryUrl = project.hasProperty("dockerRegistryUrl") ? project.dockerRegistryUrl : ""

        description 'Used to invoke docker based system tests, example usage: gradle startSystemTests -DmasterIP=xx.xx.xx.xx'
        testClassesDirs = sourceSets.test.output.classesDirs
        classpath = sourceSets.test.runtimeClasspath

        systemProperty "execType", System.getProperty("execType")
        systemProperty "masterIP", System.getProperty("masterIP")
        systemProperty "imageVersion", System.getProperty("imageVersion")
        systemProperty "skipServiceInstallation", System.getProperty("skipServiceInstallation")
        systemProperty "segmentStoreExtraEnv", System.getProperty("segmentStoreExtraEnv")
        systemProperty "awsExec", System.getProperty("awsExec")

        if (System.getProperty("execType") == null) {
            systemProperty "execType", "DOCKER"
        }
        if (System.getProperty("masterIP") == null) {
            systemProperty "masterIP", "INVALID_MASTER_IP"
        }
        if (System.getProperty("imageVersion") == null) {
            systemProperty "imageVersion", "INVALID_IMAGE_VERSION"
        }
        if (System.getProperty("skipServiceInstallation") == null) {
            //skipServiceInstallation by default.
            systemProperty "skipServiceInstallation", "false"
        }
        if (System.getProperty("awsExec") == null) {
            systemProperty "awsExec", "false"
        }
        maxParallelForks = 1
        systemProperty "dockerImageRegistry", "${dockerRegistryUrl}"

    }

    task collectSystemTestLogsFromAws(type: Exec) {
        if (project.hasProperty('aws_secret_key')) {
            commandLine './aws/postTestScript.sh'
            args "$aws_access_key", "$aws_secret_key", "$aws_region", "$aws_key_name", "$cred_path", "$config_path", "$pravega_org", "$pravega_branch", "$travis_commit"
        }
    }
}

def getProjectVersion() {
    String ver = pravegaVersion
    if (ver.contains("-SNAPSHOT")) {
        String versionLabel = ver.substring(0, ver.indexOf("-SNAPSHOT"))
        def count = grgit.log(includes:['HEAD']).size()
        def commitId = "${grgit.head().abbreviatedId}"
        ver = versionLabel + "-" + count + "." + commitId + "-SNAPSHOT"
    }
    return ver
}

subprojects {
    task allDeps(type: DependencyReportTask) {}
}

task publishAllJars() {
    dependsOn ':authplugin:publish'
    dependsOn ':client:publish'
    dependsOn ':common:publish'
    dependsOn ':shared:publish'
    dependsOn ':shared:protocol:publish'
    dependsOn ':segmentstore:contracts:publish'
    dependsOn ':segmentstore:storage:publish'
    dependsOn ':segmentstore:storage:impl:publish'
    dependsOn ':segmentstore:server:publish'
    dependsOn ':segmentstore:server:host:publish'
    dependsOn ':shared:metrics:publish'
    dependsOn ':shared:controller-api:publish'
    dependsOn ':controller:publish'
    dependsOn ':standalone:publish'
    dependsOn ':test:system:publish'
}

task sourceCopy(type: Copy) {
    from rootDir
    into 'source'
}

task sourceTar(type: Tar) {
    dependsOn 'sourceCopy'
    from  'source'
    destinationDir = file('sourceArtifacts')
    extension = 'tgz'
    compression = Compression.GZIP
}

task javadocs(type: Javadoc) {
    description = "Generate main pravega javadoc"

    // Include names of any project that is to be included in the javadoc distribution
    ext.projects = [':client']
    options.links("http://docs.oracle.com/javase/10/docs/api/");
    title = "Pravega API"
    destinationDir = file("${buildDir}/javadocs")
    source = files(projects.collect {
        project(it).sourceSets.main.allJava
    })
    classpath = files(projects.collect {
        project(it).sourceSets.main.output + project(it).sourceSets.main.compileClasspath
    })
    failOnError = true
    exclude "**/impl/**"
    options.addBooleanOption("Xdoclint:all,-reference", true)
}

apply plugin: 'distribution'
distributions {
    main {
        baseName = "pravega"
        contents {
            duplicatesStrategy = "exclude"
            from ("dist/conf") {
                into "conf"
            }
            from ("config") {
                into "conf"
            }
            from (project(":controller").installDist) {
                exclude "logback.xml"
            }
            from (project(":segmentstore:server:host").installDist) {
                exclude "logback.xml"
            }
            from (project(":standalone").installDist)
        }
    }
    client {
        baseName = "pravega-client"
        contents {
            from { project(":shared:authplugin").configurations.runtime }
            from { project(":shared:authplugin").configurations.runtime.allArtifacts.files }
            from { project(":client").configurations.runtime }
            from { project(":client").configurations.runtime.allArtifacts.files }
        }
    }
    javadoc {
        baseName = "pravega-javadoc"
        contents {
            from (javadocs)
        }
    }
}

tasks.withType(Tar) {
    compression = Compression.GZIP
}

task preparePravegaImage(type: Copy) {
    into "${buildDir}/docker/pravega"
    from "docker/pravega"
    from (installDist) {
        into "pravega"
        exclude "**/*.bat"
    }
}

task buildPravegaImage(type: DockerBuildTask, dependsOn: preparePravegaImage) {
    baseTag = pravegaBaseTag
    dockerDir = preparePravegaImage.destinationDir.absolutePath
}

task buildBookkeeperImage(type: DockerBuildTask) {
    baseTag = bookkeeperBaseTag
    dockerDir = "docker/bookkeeper"
}

task docker(dependsOn: [buildPravegaImage, buildBookkeeperImage]) {
    description = "Builds all docker images"
}

task pushPravegaImage(type: DockerPushTask) {
    // No explicit dependency on building the pravega image
    mustRunAfter buildPravegaImage
    tag = "${pravegaBaseTag}:${version}"
}

task pushBookkeeperImage(type: DockerPushTask) {
    // No explicit dependency on building the bookkeeper image
    mustRunAfter buildBookkeeperImage
    tag = "${bookkeeperBaseTag}:${version}"
}

task dockerPush(dependsOn: [pushPravegaImage, pushBookkeeperImage]) {
    description = "Push all docker images"
}

task distribution(dependsOn: [assembleDist, assembleClientDist, assembleJavadocDist]) {
    description = "Builds a distribution package"
}

/**
 * Task for building a docker image
 */
class DockerBuildTask extends Exec {
    String baseTag
    String dockerDir

    DockerBuildTask() {
        executable project.dockerExecutable
        args "build"
        args "--pull"
        args "-t", "${->baseTag}:${project.version}"
        args "-t", "${->baseTag}:latest"
        args "${->dockerDir}"
    }
}

/**
 * Task for pushing an image, which can either push to dockerhub or to a private registry.
 * If pushing to dockerhub, you must be logged using using `docker login` before running.
 */
class DockerPushTask extends Exec {
    String tag

    DockerPushTask() {
        executable project.dockerExecutable
        args "push", "${->getRemoteTag()}"
    }

    protected void exec() {
        // Tag the image with the remote image name first
        if (project.hasProperty('dockerRegistry')) {
            project.exec {
                commandLine project.dockerExecutable, "tag", tag, getRemoteTag()
            }
        }
        super.exec()
    }

    String getRemoteTag() {
        if (project.hasProperty('dockerRegistry')) {
            return "${project.property('dockerRegistry')}/${tag}"
        }
        else {
            return tag
        }
    }
}<|MERGE_RESOLUTION|>--- conflicted
+++ resolved
@@ -125,7 +125,7 @@
 
         }
         dependencies {
-            compile 'org.projectlombok:lombok:' + lombokVersion  
+            compile 'org.projectlombok:lombok:' + lombokVersion
         }
         options.addBooleanOption("Xdoclint:none", true)
     }
@@ -142,7 +142,7 @@
         title = "Pravega Auth API"
         failOnError = false
         dependencies {
-            compile 'org.projectlombok:lombok:' + lombokVersion   
+            compile 'org.projectlombok:lombok:' + lombokVersion
         }
         source {
             sourceSets.main.java
@@ -164,7 +164,7 @@
     javadoc {
         exclude 'io/pravega/shared/*'
         dependencies {
-            compile 'org.projectlombok:lombok:' + lombokVersion   
+            compile 'org.projectlombok:lombok:' + lombokVersion
         }
         failOnError = false
         options.addBooleanOption("Xdoclint:none", true)
@@ -185,7 +185,7 @@
     javadoc {
         exclude 'io/pravega/shared/*'
         dependencies {
-            compile 'org.projectlombok:lombok:' + lombokVersion            
+            compile 'org.projectlombok:lombok:' + lombokVersion
         }
         failOnError = false
         options.addBooleanOption("Xdoclint:none", true)
@@ -199,7 +199,7 @@
         compile group: 'io.netty', name: 'netty-handler', version: nettyVersion
         compile group: 'com.google.guava', name: 'guava', version: guavaVersion
         testCompile project(':test:testcommon')
-     
+
     }
 }
 
@@ -235,7 +235,7 @@
     }
     javadoc {
         dependencies {
-            compile 'org.projectlombok:lombok:' + lombokVersion            
+            compile 'org.projectlombok:lombok:' + lombokVersion
         }
         failOnError = false
         options.addBooleanOption("Xdoclint:none", true)
@@ -249,7 +249,7 @@
     }
     javadoc {
         dependencies {
-            compile 'org.projectlombok:lombok:' + lombokVersion            
+            compile 'org.projectlombok:lombok:' + lombokVersion
         }
         failOnError = false
         options.addBooleanOption("Xdoclint:all,-reference", true)
@@ -266,7 +266,7 @@
     }
     javadoc {
         dependencies {
-            compile 'org.projectlombok:lombok:' + lombokVersion            
+            compile 'org.projectlombok:lombok:' + lombokVersion
         }
         failOnError = false
         options.addBooleanOption("Xdoclint:none", true)
@@ -286,7 +286,7 @@
     }
     javadoc {
         dependencies {
-            compile 'org.projectlombok:lombok:' + lombokVersion            
+            compile 'org.projectlombok:lombok:' + lombokVersion
         }
         failOnError = false
         options.addBooleanOption("Xdoclint:none", true)
@@ -315,7 +315,7 @@
     }
     javadoc {
         dependencies {
-            compile 'org.projectlombok:lombok:' + lombokVersion            
+            compile 'org.projectlombok:lombok:' + lombokVersion
         }
         failOnError = false
         options.addBooleanOption("Xdoclint:none", true)
@@ -332,7 +332,7 @@
     }
     javadoc {
         dependencies {
-            compile 'org.projectlombok:lombok:' + lombokVersion            
+            compile 'org.projectlombok:lombok:' + lombokVersion
         }
         failOnError = false
         options.addBooleanOption("Xdoclint:all,-reference,-missing", true)
@@ -529,7 +529,7 @@
     javadoc {
         exclude 'io/pravega/controller/*'
         dependencies {
-            compile 'org.projectlombok:lombok:' + lombokVersion            
+            compile 'org.projectlombok:lombok:' + lombokVersion
         }
         failOnError = false
         options.addBooleanOption("Xdoclint:none", true)
@@ -797,10 +797,7 @@
         ext.repoUrl = project.hasProperty("repoUrl") ? project.repoUrl : ""
         systemProperty "execType", "KUBERNETES"
         systemProperty "pravegaOperatorImage", System.getProperty("pravegaOperatorImage", "pravega/pravega-operator:latest")
-<<<<<<< HEAD
-=======
         systemProperty "zookeeperOperatorImage", System.getProperty("zookeeperOperatorImage", "pravega/zookeeper-operator:latest")
->>>>>>> d9a15c2b
         // The below properties are used to to specify the pravega docker image properties
         // e.g: private-docker-repo/pravega-prefix/pravega:version
         if (System.getProperty("dockerRegistryUrl") != null) { // docker images are pulled from dockerhub if dockerRegistryUrl is not specified.
@@ -809,10 +806,6 @@
         systemProperty "imagePrefix", System.getProperty("imagePrefix", "pravega")  // the default value of imagePrefix is pravega.
         systemProperty "pravegaImageName", System.getProperty("pravegaImageName", "pravega") // pravega image name
         systemProperty "bookkeeperImageName", System.getProperty("bookkeeperImageName", "bookkeeper") // bookkeeper image name
-<<<<<<< HEAD
-
-=======
->>>>>>> d9a15c2b
         systemProperty "imageVersion", System.getProperty("imageVersion") // pravega version.
         // bookkeeper version defaults to pravega version.
         systemProperty "pravegaBookkeeperVersion", System.getProperty("pravegaBookkeeperVersion", System.getProperty("imageVersion"))
