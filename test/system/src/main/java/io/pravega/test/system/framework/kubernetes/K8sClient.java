/**
 * Copyright (c) 2017 Dell Inc., or its subsidiaries. All Rights Reserved.
 *
 * Licensed under the Apache License, Version 2.0 (the "License");
 * you may not use this file except in compliance with the License.
 * You may obtain a copy of the License at
 *
 *     http://www.apache.org/licenses/LICENSE-2.0
 */
package io.pravega.test.system.framework.kubernetes;

import com.google.common.collect.ImmutableMap;
import com.google.gson.JsonSyntaxException;
import com.google.gson.reflect.TypeToken;
import io.kubernetes.client.ApiCallback;
import io.kubernetes.client.ApiClient;
import io.kubernetes.client.ApiException;
import io.kubernetes.client.Configuration;
import io.kubernetes.client.PodLogs;
import io.kubernetes.client.apis.ApiextensionsV1beta1Api;
import io.kubernetes.client.apis.AppsV1Api;
import io.kubernetes.client.apis.CoreV1Api;
import io.kubernetes.client.apis.CustomObjectsApi;
import io.kubernetes.client.apis.RbacAuthorizationV1beta1Api;
import io.kubernetes.client.models.V1ContainerState;
import io.kubernetes.client.models.V1ContainerStateTerminated;
import io.kubernetes.client.models.V1ContainerStatus;
import io.kubernetes.client.models.V1DeleteOptions;
import io.kubernetes.client.models.V1Deployment;
import io.kubernetes.client.models.V1Namespace;
import io.kubernetes.client.models.V1ObjectMeta;
import io.kubernetes.client.models.V1Pod;
import io.kubernetes.client.models.V1PodList;
import io.kubernetes.client.models.V1PodStatus;
import io.kubernetes.client.models.V1ServiceAccount;
import io.kubernetes.client.models.V1beta1ClusterRole;
import io.kubernetes.client.models.V1beta1ClusterRoleBinding;
import io.kubernetes.client.models.V1beta1CustomResourceDefinition;
import io.kubernetes.client.models.V1beta1Role;
import io.kubernetes.client.models.V1beta1RoleBinding;
import io.kubernetes.client.util.Config;
import io.kubernetes.client.util.Watch;
import io.pravega.common.Exceptions;
import io.pravega.common.concurrent.ExecutorServiceHelpers;
import io.pravega.common.concurrent.Futures;
import io.pravega.common.util.Retry;
import io.pravega.test.system.framework.TestFrameworkException;
import java.io.IOException;
import java.io.InputStream;
import java.nio.file.Files;
import java.nio.file.Paths;
import java.time.Duration;
import java.util.List;
import java.util.Map;
import java.util.Optional;
import java.util.concurrent.CompletableFuture;
import java.util.concurrent.ScheduledExecutorService;
import java.util.concurrent.TimeUnit;
import java.util.concurrent.atomic.AtomicBoolean;
import java.util.concurrent.atomic.AtomicInteger;
import java.util.function.Predicate;
import java.util.stream.Collectors;
import lombok.Cleanup;
import lombok.SneakyThrows;
import lombok.extern.slf4j.Slf4j;

import static io.pravega.common.concurrent.Futures.exceptionallyExpecting;
import static io.pravega.test.system.framework.TestFrameworkException.Type.ConnectionFailed;
import static java.util.concurrent.TimeUnit.SECONDS;
import static javax.ws.rs.core.Response.Status.CONFLICT;
import static javax.ws.rs.core.Response.Status.NOT_FOUND;

@Slf4j
public class K8sClient {

    private static final int DEFAULT_TIMEOUT_MINUTES = 10; // timeout of http client.
    private static final int RETRY_MAX_DELAY_MS = 1_000; // max time between retries to check if pod has completed.
    private static final int RETRY_COUNT = 50; // Max duration incase of an exception is around 50 * RETRY_MAX_DELAY_MS = 50 seconds.
    private static final int LOG_DOWNLOAD_RETRY_COUNT = 7;
    // Delay before starting to download the logs. The K8s api server responds with error code 400 if immediately requested for log download.
    private static final long LOG_DOWNLOAD_INIT_DELAY_MS = SECONDS.toMillis(20);
    private static final String PRETTY_PRINT = "false";
    private final ApiClient client;
    private final PodLogs logUtility;
    // size of the executor is 3 (1 thread is used to watch the pod status, 2 threads for background log copy).
    private final ScheduledExecutorService executor = ExecutorServiceHelpers.newScheduledThreadPool(3, "pravega-k8s-client");
    private final Retry.RetryWithBackoff retryWithBackoff = Retry.withExpBackoff(1000, 10, RETRY_COUNT, RETRY_MAX_DELAY_MS);
    private final Predicate<Throwable> isConflict = t -> {
        if (t instanceof ApiException && ((ApiException) t).getCode() == CONFLICT.getStatusCode()) {
            log.info("Ignoring Response code {} from KUBERNETES api server", CONFLICT.getStatusCode());
            return true;
        }
        log.error("Exception observed from KUBERNETES api server", t);
        return false;
    };

    K8sClient() {
        this.client = initializeApiClient();
        this.logUtility = new PodLogs();
    }

    /**
     * Create an instance of K8 api client and initialize with the KUBERNETES config. The config used follows the below pattern.
     *      1. If $KUBECONFIG is defined, use that config file.
     *      2. If $HOME/.kube/config can be found, use that.
     *      3. If the in-cluster service account can be found, assume in cluster config.
     *      4. Default to localhost:8080 as a last resort.
     */
    private ApiClient initializeApiClient() {
        ApiClient client;
        try {
            log.debug("Initialize KUBERNETES api client");
            client = Config.defaultClient();
            client.setDebugging(false); // this can be set to true enable http dump.
            client.getHttpClient().setReadTimeout(DEFAULT_TIMEOUT_MINUTES, TimeUnit.MINUTES);
            Configuration.setDefaultApiClient(client);
            Runtime.getRuntime().addShutdownHook(new Thread(this::close));
        } catch (IOException e) {
            throw new TestFrameworkException(ConnectionFailed, "Connection to the k8 cluster failed, ensure .kube/config is configured correctly.", e);
        }
        return client;
    }

    /**
     * Method used to create a namespace. This blocks until the namespace is created.
     * @param namespace Namespace to be created.
     * @return V1Namespace.
     */
    @SneakyThrows(ApiException.class)
    public V1Namespace createNamespace(final String namespace) {
        CoreV1Api api = new CoreV1Api();
        try {
            V1Namespace existing = api.readNamespace(namespace, PRETTY_PRINT, Boolean.FALSE, Boolean.FALSE);
            if (existing != null) {
                log.info("Namespace {} already exists, ignoring namespace create operation.", namespace);
                return existing;
            }
        } catch (ApiException ignore) {
            // ignore exception and proceed with Namespace creation.
        }

        V1Namespace body = new V1Namespace();
        // Set the required api version and kind of resource
        body.setApiVersion("v1");
        body.setKind("Namespace");

        // Setup the standard object metadata
        V1ObjectMeta meta = new V1ObjectMeta();
        meta.setName(namespace);
        body.setMetadata(meta);

        return api.createNamespace(body, true, PRETTY_PRINT, null);
    }

    /**
     * Deploy a pod. This ignores exception when the pod has already been deployed.
     * @param namespace Namespace.
     * @param pod Pod details.
     * @return Future which is completed once the deployemnt has been triggered.
     */
    @SneakyThrows(ApiException.class)
    public CompletableFuture<V1Pod> deployPod(final String namespace, final V1Pod pod) {
        CoreV1Api api = new CoreV1Api();
        K8AsyncCallback<V1Pod> callback = new K8AsyncCallback<>("createPod");
        api.createNamespacedPodAsync(namespace, pod, true, PRETTY_PRINT, null, callback);
        return exceptionallyExpecting(callback.getFuture(), isConflict, null);
    }

    /**
     * Method used to fetch the status of a Pod. V1PodStatus also helps to indicate the container status.
     * @param namespace Namespace.
     * @param podName Name of the pod.
     * @return A future representing the status of the pod.
     */
    @SneakyThrows(ApiException.class)
    public CompletableFuture<V1PodStatus> getStatusOfPod(final String namespace, final String podName) {
        CoreV1Api api = new CoreV1Api();
        K8AsyncCallback<V1PodList> callback = new K8AsyncCallback<>("listPods");
        api.listNamespacedPodAsync(namespace, true, PRETTY_PRINT, null, null, "POD_NAME=" + podName, null,
                                   null, null, false, callback);
        return callback.getFuture()
                       .thenApply(v1PodList -> {
                           Optional<V1Pod> vpod = v1PodList.getItems().stream().filter(v1Pod -> v1Pod.getMetadata().getName().equals(podName) &&
                                   v1Pod.getMetadata().getNamespace().equals(namespace)).findFirst();
                           return vpod.map(V1Pod::getStatus).orElseThrow(() -> new RuntimeException("pod not found" + podName));
                       });
    }

    /**
     * Method to fetch the status of all pods which match a label.
     * @param namespace Namespace on which the pod(s) reside.
     * @param labelName Name of the label.
     * @param labelValue Value of the label.
     * @return Future representing the list of pod status.
     */
    public CompletableFuture<List<V1PodStatus>> getStatusOfPodWithLabel(final String namespace, final String labelName, final String labelValue) {
        return getPodsWithLabel(namespace, labelName, labelValue)
                .thenApply(v1PodList -> {
                    List<V1Pod> podList = v1PodList.getItems();
                    log.debug("{} pod(s) found with label {}={}.", podList.size(), labelName, labelValue);
                    return podList.stream().map(V1Pod::getStatus).collect(Collectors.toList());
                });
    }

    /**
     * Method to fetch all pods which match a label.
     * @param namespace Namespace on which the pod(s) reside.
     * @param labelName Name of the label.
     * @param labelValue Value of the label.
     * @return Future representing the list of pod status.
     */
    public CompletableFuture<V1PodList> getPodsWithLabel(String namespace, String labelName, String labelValue) {
       return getPodsWithLabels(namespace, ImmutableMap.of(labelName, labelValue));
    }

    /**
     * Method to fetch all pods which match a set of labels.
     * @param namespace Namespace on which the pod(s) reside.
     * @param labels Name of the label.
     * @return Future representing the list of pod status.
     */
    @SneakyThrows(ApiException.class)
    public CompletableFuture<V1PodList> getPodsWithLabels(String namespace, Map<String, String> labels) {
        CoreV1Api api = new CoreV1Api();

        // Workaround for okhttp issue, tracked by https://github.com/pravega/pravega/issues/3361
        log.debug("Current number of http interceptors {}", api.getApiClient().getHttpClient().networkInterceptors().size());
        api.getApiClient().getHttpClient().networkInterceptors().clear();

        String labelSelector = labels.entrySet().stream().map(entry -> entry.getKey() + "=" + entry.getValue()).collect(Collectors.joining());
        K8AsyncCallback<V1PodList> callback = new K8AsyncCallback<>("listPods");
<<<<<<< HEAD
        api.listNamespacedPodAsync(namespace, true, PRETTY_PRINT, null, null, labelName + "=" + labelValue, null,
=======
        api.listNamespacedPodAsync(namespace, PRETTY_PRINT, null, null, true, labelSelector, null,
>>>>>>> d9a15c2b
                                   null, null, false, callback);
        return callback.getFuture();
    }

    /**
     * Method to fetch all restarted pods which match a label.
     * Note: This method currently supports only one container per pod.
     * @param namespace Namespace on which the pod(s) reside.
     * @param labelName Name of the label.
     * @param labelValue Value of the label.
     * @return Future representing the list of pod status.
     */
    public CompletableFuture<Map<String, V1ContainerStatus>> getRestartedPods(String namespace, String labelName, String labelValue) {
        return getPodsWithLabel(namespace, labelName, labelValue)
                     .thenApply(v1PodList -> v1PodList.getItems().stream()
                                                      .filter(pod -> !pod.getStatus().getContainerStatuses().isEmpty() &&
                                                              (pod.getStatus().getContainerStatuses().get(0).getRestartCount() != 0))
                                                      .collect(Collectors.toMap(pod -> pod.getMetadata().getName(),
                                                                                pod -> pod.getStatus().getContainerStatuses().get(0))));
    }

    /**
     * Create a deployment on KUBERNETES, if the deployment is already present then it is ignored.
     * @param namespace Namespace.
     * @param deploy Deployment object.
     * @return A future which represents the creation of the Deployment.
     */
    @SneakyThrows(ApiException.class)
    public CompletableFuture<V1Deployment> createDeployment(final String namespace, final V1Deployment deploy) {
        AppsV1Api api = new AppsV1Api();
        K8AsyncCallback<V1Deployment> callback = new K8AsyncCallback<>("deployment");
        api.createNamespacedDeploymentAsync(namespace, deploy, true, PRETTY_PRINT, null, callback);
        return exceptionallyExpecting(callback.getFuture(), isConflict, null);
    }

    /**
     * Fetch the deployment status.
     * @param deploymentName Name of the deployment
     * @param namespace Namespace where the deployment exists.
     * @return Future representing the Deployement.
     */
    @SneakyThrows(ApiException.class)
    public CompletableFuture<V1Deployment> getDeploymentStatus(final String deploymentName, final String namespace) {
        AppsV1Api api = new AppsV1Api();
        K8AsyncCallback<V1Deployment> callback = new K8AsyncCallback<>("readNamespacedDeployment");
        api.readNamespacedDeploymentStatusAsync(deploymentName, namespace, PRETTY_PRINT, callback);
        return callback.getFuture();
    }


    /**
     * Create a Custom object for a Custom Resource Definition (CRD). This is useful while interacting with operators.
     * @param customResourceGroup Custom resource group.
     * @param version Version.
     * @param namespace Namespace.
     * @param plural plural of the CRD.
     * @param request Actual request.
     * @return Future representing the custom object creation.
     */
    @SneakyThrows(ApiException.class)
    public CompletableFuture<Object> createCustomObject(String customResourceGroup, String version, String namespace,
                                                        String plural, Map<String, Object> request) {
        CustomObjectsApi api = new CustomObjectsApi();
        K8AsyncCallback<Object> callback = new K8AsyncCallback<>("createCustomObject");
        api.createNamespacedCustomObjectAsync(customResourceGroup, version, namespace, plural, request, PRETTY_PRINT, callback);
        return callback.getFuture();
    }

    /**
     * This is used to update a custom object. This is useful to modify the custom object configuration, number of
     * instances is one type of configuration. If the object does not exist then a new object is created.
     * @param customResourceGroup Custom resource group.
     * @param version version.
     * @param namespace Namespace.
     * @param plural Plural of the CRD.
     * @param request Actual request.
     * @return A Future representing the status of create/update.
     */
    @SuppressWarnings("unchecked")
    public CompletableFuture<Object> createAndUpdateCustomObject(String customResourceGroup, String version, String namespace,
                                                                 String plural, Map<String, Object> request) {
        CustomObjectsApi api = new CustomObjectsApi();
        //Fetch the name of the custom object.
        String name = ((Map<String, String>) request.get("metadata")).get("name");
        return getCustomObject(customResourceGroup, version, namespace, plural, name)
                .thenCompose(o -> {
                    log.info("Instance {} of custom resource {}  exists, update it with the new request", name, customResourceGroup);
                    try {
                        //patch object
                        K8AsyncCallback<Object> cb1 = new K8AsyncCallback<>("patchCustomObject");
                        api.patchNamespacedCustomObjectAsync(customResourceGroup, version, namespace, plural, name, request, cb1);
                        return cb1.getFuture();
                    } catch (ApiException e) {
                        throw Exceptions.sneakyThrow(e);
                    }
                }).exceptionally(t -> {
                    log.warn("Exception while trying to fetch instance {} of custom resource {}, try to create it. Details: {}", name,
                             customResourceGroup, t.getMessage());
                    try {
                        //create object
                        K8AsyncCallback<Object> cb = new K8AsyncCallback<>("createCustomObject");
                        api.createNamespacedCustomObjectAsync(customResourceGroup, version, namespace, plural, request, PRETTY_PRINT, cb);
                        return cb.getFuture();
                    } catch (ApiException e) {
                        throw Exceptions.sneakyThrow(e);
                    }
                });
    }

    /**
     * Fetch Custom Object for a given custom resource group.
     * @param customResourceGroup Custom resource group.
     * @param version Version.
     * @param namespace Namespace.
     * @param plural Plural of the CRD.
     * @param name Name of the object.
     * @return A future which returns the details of the object. The future completes exceptionally if the object is not present.
     */
    @SneakyThrows(ApiException.class)
    public CompletableFuture<Object> getCustomObject(String customResourceGroup, String version, String namespace,
                                                     String plural, String name) {
        CustomObjectsApi api = new CustomObjectsApi();
        K8AsyncCallback<Object> callback = new K8AsyncCallback<>("getCustomObject");
        api.getNamespacedCustomObjectAsync(customResourceGroup, version, namespace, plural, name, callback);
        return callback.getFuture();
    }

    /**
     * Delete Custom Object for a given resource group.
     * @param customResourceGroup Custom resource group.
     * @param version Version.
     * @param namespace Namespace.
     * @param plural Plural of the CRD.
     * @param name Name of the object.
     * @return Future which completes once the delete request is accepted.
     */
    @SneakyThrows(ApiException.class)
    public CompletableFuture<Object> deleteCustomObject(String customResourceGroup, String version, String namespace,
                                                        String plural, String name) {

        CustomObjectsApi api = new CustomObjectsApi();
        V1DeleteOptions options = new V1DeleteOptions();
        options.setOrphanDependents(false);
        K8AsyncCallback<Object> callback = new K8AsyncCallback<>("getCustomObject");
        api.deleteNamespacedCustomObjectAsync(customResourceGroup, version, namespace, plural, name, options,
                                              0, false, null, callback);

        return callback.getFuture();
    }

    /**
     * Delete persistent volume claim.
     * @param namespace Namespace.
     * @param name Persistent volume claim name.
     */
    @SneakyThrows(ApiException.class)
    public void deletePVC(String namespace, String name) {
        CoreV1Api api = new CoreV1Api();
        try {
            api.deleteNamespacedPersistentVolumeClaim(name, namespace, new V1DeleteOptions(), PRETTY_PRINT, null, null, null, null);
        } catch (JsonSyntaxException e) {
            // https://github.com/kubernetes-client/java/issues/86
            if (e.getCause() instanceof IllegalStateException) {
                IllegalStateException ise = (IllegalStateException) e.getCause();
                if (ise.getMessage() != null && ise.getMessage().contains("Expected a string but was BEGIN_OBJECT")) {
                    log.debug("Ignoring exception", e);
                    return;
                }
            }
            throw e;
        }
    }

    /**
     * Create a Custom Resource Definition (CRD).
     * @param crd Custom resource defnition.
     * @return A future indicating the status of this operation.
     */
    @SneakyThrows(ApiException.class)
    public CompletableFuture<V1beta1CustomResourceDefinition> createCRD(final V1beta1CustomResourceDefinition crd) {
        ApiextensionsV1beta1Api api = new ApiextensionsV1beta1Api();
        K8AsyncCallback<V1beta1CustomResourceDefinition> callback = new K8AsyncCallback<>("create CRD");
        api.createCustomResourceDefinitionAsync(crd, true, PRETTY_PRINT, null, callback);
        return exceptionallyExpecting(callback.getFuture(), isConflict, null);
    }

    /**
     * Create a cluster role.
     * @param role Cluster Role.
     * @return A future indicating the status of this operation.
     */
    @SneakyThrows(ApiException.class)
    public CompletableFuture<V1beta1ClusterRole> createClusterRole(V1beta1ClusterRole role) {
        RbacAuthorizationV1beta1Api api = new RbacAuthorizationV1beta1Api();
        K8AsyncCallback<V1beta1ClusterRole> callback = new K8AsyncCallback<>("createClusterRole");
        api.createClusterRoleAsync(role, true, PRETTY_PRINT, null, callback);
        return exceptionallyExpecting(callback.getFuture(), isConflict, null);
    }

    /**
     * Create a role.
     * @param namespace Namespace where the role is created.
     * @param role Role.
     * @return A future indicating the status of this operation.
     */
    @SneakyThrows(ApiException.class)
    public CompletableFuture<V1beta1Role> createRole(String namespace, V1beta1Role role) {
        RbacAuthorizationV1beta1Api api = new RbacAuthorizationV1beta1Api();
        K8AsyncCallback<V1beta1Role> callback = new K8AsyncCallback<>("createRole");
        api.createNamespacedRoleAsync(namespace, role, true, PRETTY_PRINT, null, callback);
        return exceptionallyExpecting(callback.getFuture(), isConflict, null);
    }

    /**
     * Create cluster role binding.
     * @param binding The cluster role binding.
     * @return A future indicating the status of the create role binding operation.
     */
    @SneakyThrows(ApiException.class)
    public CompletableFuture<V1beta1ClusterRoleBinding> createClusterRoleBinding(V1beta1ClusterRoleBinding binding) {
        RbacAuthorizationV1beta1Api api = new RbacAuthorizationV1beta1Api();
        K8AsyncCallback<V1beta1ClusterRoleBinding> callback = new K8AsyncCallback<>("createClusterRoleBinding");
        api.createClusterRoleBindingAsync(binding, true, PRETTY_PRINT, null, callback);
        return exceptionallyExpecting(callback.getFuture(), isConflict, null);
    }

    /**
     * Create role binding.
     * @param namespace The namespace where the binding should be created.
     * @param binding The cluster role binding.
     * @return A future indicating the status of the create role binding operation.
     */
    @SneakyThrows(ApiException.class)
    public CompletableFuture<V1beta1RoleBinding> createRoleBinding(String namespace, V1beta1RoleBinding binding) {
        RbacAuthorizationV1beta1Api api = new RbacAuthorizationV1beta1Api();
        K8AsyncCallback<V1beta1RoleBinding> callback = new K8AsyncCallback<>("createRoleBinding");
        api.createNamespacedRoleBindingAsync(namespace, binding, true, PRETTY_PRINT, null, callback);
        return exceptionallyExpecting(callback.getFuture(), isConflict, null);
    }

    /**
     * Create a service account.
     * @param namespace The namespace.
     * @param account Service Account.
     * @return A future indicating the status of create service account operation.
     */
    @SneakyThrows(ApiException.class)
    public CompletableFuture<V1ServiceAccount> createServiceAccount(String namespace, V1ServiceAccount account) {
        CoreV1Api api = new CoreV1Api();
        K8AsyncCallback<V1ServiceAccount> callback = new K8AsyncCallback<>("createServiceAccount");
        api.createNamespacedServiceAccountAsync(namespace, account, true, PRETTY_PRINT, null, callback );
        return exceptionallyExpecting(callback.getFuture(), isConflict, null);
    }

    /**
     * A method which returns a completed future once a given Pod has completed execution. This is useful to track test execution.
     * This method uses a Watch to track the status of the pod. The maximum wait time is based on the retry configuration.
     * @param namespace Namespace.
     * @param podName Pod name.
     * @return A future which is complete once the pod completes.
     */
    public CompletableFuture<V1ContainerStateTerminated> waitUntilPodCompletes(final String namespace, final String podName) {
        return retryWithBackoff.retryWhen(t -> {
            Throwable ex = Exceptions.unwrap(t);
            //Incase of an IO Exception the Kubernetes client wraps the IOException within a RuntimeException.
            if (ex.getCause() instanceof IOException) {
                // IOException might occur due multiple reasons, one among them is SocketTimeout exception.
                // This is observed on long running pods.
                log.warn("IO Exception while fetching status of pod, will attempt a retry. Details: {}", ex.getMessage());
                return true;
            }
            log.error("Exception while fetching status of pod", ex);
            return false;
        }).runAsync(() -> {
            CompletableFuture<V1ContainerStateTerminated> future = new CompletableFuture<>();
            V1ContainerStateTerminated state = createAWatchAndReturnOnTermination(namespace, podName)
                    .orElseThrow(() -> new RuntimeException("Watch did not return terminated state for pod " + podName));
            future.complete(state);
            return future;
        }, executor);
    }

    /**
     * Create a Watch for a pod and return once the pod has terminated.
     * @param namespace Namespace.
     * @param podName Name of the pod.
     * @return V1ContainerStateTerminated.
     */
    @SneakyThrows({ApiException.class, IOException.class})
    private Optional<V1ContainerStateTerminated> createAWatchAndReturnOnTermination(String namespace, String podName) {
        log.debug("Creating a watch for pod {}/{}", namespace, podName);
        CoreV1Api api = new CoreV1Api();
        @Cleanup
        Watch<V1Pod> watch = Watch.createWatch(
                client,
                api.listNamespacedPodCall(namespace, true, PRETTY_PRINT, null, null, "POD_NAME=" + podName, null,
                                          null, null, Boolean.TRUE, null, null),
                new TypeToken<Watch.Response<V1Pod>>() {
                }.getType());

        for (Watch.Response<V1Pod> v1PodResponse : watch) {

            List<V1ContainerStatus> containerStatuses = v1PodResponse.object.getStatus().getContainerStatuses();
            log.debug("Container status for the pod {} is {}", podName, containerStatuses);
            if (containerStatuses == null || containerStatuses.size() == 0) {
                log.debug("Container status is not part of the pod {}/{}, wait for the next update from KUBERNETES Cluster", namespace, podName);
                continue;
            }
            // We check only the first container as there is only one container in the pod.
            V1ContainerState containerStatus = containerStatuses.get(0).getState();
            log.debug("Current container status is {}", containerStatus);
            if (containerStatus.getTerminated() != null) {
                log.info("Pod {}/{} has terminated", namespace, podName);
                return Optional.of(containerStatus.getTerminated());
            }
        }
        return Optional.empty();
    }

    /**
     * A method which returns a completed future once the desired number of pod(s) are running with a given label.
     * @param namespace Namespace
     * @param labelName Label name.
     * @param labelValue Value of the Label.
     * @param expectedPodCount Number of pods that need to be running.
     * @return A future which completes once the number of running pods matches the given criteria.
     */
    public CompletableFuture<Void> waitUntilPodIsRunning(String namespace, String labelName, String labelValue, int expectedPodCount) {

        AtomicBoolean shouldRetry = new AtomicBoolean(true);

        return Futures.loop(shouldRetry::get,
                            () -> Futures.delayedFuture(Duration.ofSeconds(5), executor) // wait for 5 seconds before checking for status.
                                         .thenCompose(v -> getStatusOfPodWithLabel(namespace, labelName, labelValue)) // fetch status of pods with the given label.
                                         .thenApply(podStatuses -> podStatuses.stream()
                                                                              // check for pods where all containers are running.
                                                                              .filter(podStatus -> {
                                                                                  if (podStatus.getContainerStatuses() == null) {
                                                                                      return false;
                                                                                  } else {
                                                                                      return podStatus.getContainerStatuses()
                                                                                                      .stream()
                                                                                                      .allMatch(st -> st.getState().getRunning() != null);
                                                                                  }
                                                                              }).count()),
                            runCount -> { // Number of pods which are running
                                log.debug("Expected running pod count : {}, actual running pod count :{}.", expectedPodCount, runCount);
                                if (runCount == expectedPodCount) {
                                    shouldRetry.set(false);
                                }
                            }, executor);
    }

    /**
     * Download logs of the specified pod.
     *
     * @param fromPod Pod logs to be copied.
     * @param toFile Destination file of the logs.
     * @return A Future which completes once the download operation completes.
     */
    public CompletableFuture<Void> downloadLogs(final V1Pod fromPod, final String toFile) {

        final AtomicInteger retryCount = new AtomicInteger(0);
        return Retry.withExpBackoff(LOG_DOWNLOAD_INIT_DELAY_MS, 10, LOG_DOWNLOAD_RETRY_COUNT, RETRY_MAX_DELAY_MS)
                    .retryingOn(TestFrameworkException.class)
                    .throwingOn(RuntimeException.class)
                    .runInExecutor(() -> {
                        final String podName = fromPod.getMetadata().getName();
                        log.debug("Download logs from pod {}", podName);
                        try {
                            @Cleanup
                            InputStream logStream = logUtility.streamNamespacedPodLog(fromPod);
                            // On every retry this method attempts to download the complete pod logs from from K8s api-server. Due to the
                            // amount of logs for a pod and the K8s cluster configuration it can so happen that the K8s api-server can
                            // return truncated logs. Hence, every retry attempt does not overwrite the previously downloaded logs for
                            // the pod.
                            String logFile = toFile + "-" + retryCount.incrementAndGet() + ".log";
                            Files.copy(logStream, Paths.get(logFile));
                            log.debug("Logs downloaded from pod {} to {}", podName, logFile);
                        } catch (ApiException | IOException e) {
                            log.warn("Retryable error while downloading logs from pod {}. Error message: {} ", podName, e.getMessage());
                            throw new TestFrameworkException(TestFrameworkException.Type.RequestFailed, "Error while downloading logs");
                        }
                    }, executor);
    }

    /**
     * Close resources used by KUBERNETES client.
     */
    public void close() {
        log.debug("Shutting down executor used by K8sClient");
        ExecutorServiceHelpers.shutdown(executor);

    }

    private static class K8AsyncCallback<T> implements ApiCallback<T> {
        private final String method;
        private final CompletableFuture<T> future = new CompletableFuture<>();

        K8AsyncCallback(String method) {
            this.method = method;
        }

        @Override
        public void onFailure(ApiException e, int responseCode, Map<String, List<String>> responseHeaders) {
            if (CONFLICT.getStatusCode() == responseCode || NOT_FOUND.getStatusCode() == responseCode) {
                log.warn("Exception observed for method {} with response code {}", method, responseCode);
            } else {
                log.error("Exception observed for method {} with response code {}", method, responseCode, e);
            }
            future.completeExceptionally(e);
        }

        @Override
        public void onSuccess(T t, int i, Map<String, List<String>> map) {
            log.info("Method {} completed successfully with response code {} and value {}", method, i, t);
            future.complete(t);
        }

        @Override
        public void onUploadProgress(long bytesWritten, long contentLength, boolean done) {
            // NOP.
        }

        @Override
        public void onDownloadProgress(long bytesRead, long contentLength, boolean done) {
            // NOP.
        }

        CompletableFuture<T> getFuture() {
            return future;
        }
    }
}<|MERGE_RESOLUTION|>--- conflicted
+++ resolved
@@ -229,11 +229,7 @@
 
         String labelSelector = labels.entrySet().stream().map(entry -> entry.getKey() + "=" + entry.getValue()).collect(Collectors.joining());
         K8AsyncCallback<V1PodList> callback = new K8AsyncCallback<>("listPods");
-<<<<<<< HEAD
-        api.listNamespacedPodAsync(namespace, true, PRETTY_PRINT, null, null, labelName + "=" + labelValue, null,
-=======
         api.listNamespacedPodAsync(namespace, PRETTY_PRINT, null, null, true, labelSelector, null,
->>>>>>> d9a15c2b
                                    null, null, false, callback);
         return callback.getFuture();
     }
