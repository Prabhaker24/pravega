--- conflicted
+++ resolved
@@ -212,15 +212,10 @@
             if (tlsEnabledForSegmentStore.isPresent()) {
                 clientConfigBuilder.enableTlsToSegmentStore(tlsEnabledForSegmentStore.get());
             }
-<<<<<<< HEAD
+            
             ClientConfig clientConfig = clientConfigBuilder.build();
-            connectionFactory = new ConnectionFactoryImpl(clientConfig);
-            segmentHelperRef.compareAndSet(null, new SegmentHelper(connectionFactory, hostStore));
-=======
-
-            connectionFactory = connectionFactoryRef.orElse(new ConnectionFactoryImpl(clientConfigBuilder.build()));
+            connectionFactory = connectionFactoryRef.orElse(new ConnectionFactoryImpl(clientConfig));
             segmentHelper = segmentHelperRef.orElse(new SegmentHelper(connectionFactory, hostStore));
->>>>>>> 5d317c93
 
             GrpcAuthHelper authHelper = new GrpcAuthHelper(serviceConfig.getGRPCServerConfig().get().isAuthorizationEnabled(),
                                                            grpcServerConfig.getTokenSigningKey(),
