--- conflicted
+++ resolved
@@ -67,13 +67,8 @@
         SegmentHelper segmentHelper = SegmentHelperMock.getSegmentHelperMock();
 
         streamMetadataTasks = new StreamMetadataTasks(streamMetadataStore, bucketStore, taskMetadataStore, 
-<<<<<<< HEAD
-                segmentHelper, executor, hostId, AuthHelper.getDisabledAuthHelper(), requestTracker);
+                segmentHelper, executor, hostId, GrpcAuthHelper.getDisabledAuthHelper(), requestTracker);
         BucketServiceFactory bucketStoreFactory = new BucketServiceFactory(hostId, bucketStore, 2);
-=======
-                segmentHelper, executor, hostId, GrpcAuthHelper.getDisabledAuthHelper(), requestTracker);
-        BucketServiceFactory bucketStoreFactory = new BucketServiceFactory(hostId, bucketStore, 2, executor);
->>>>>>> cd6bfe7d
         PeriodicRetention periodicRetention = new PeriodicRetention(streamMetadataStore, streamMetadataTasks, executor, requestTracker);
         retentionService = bucketStoreFactory.createRetentionService(Duration.ofMillis(5), periodicRetention::retention, executor);
         retentionService.startAsync();
