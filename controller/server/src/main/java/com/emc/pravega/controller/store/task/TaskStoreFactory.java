--- conflicted
+++ resolved
@@ -28,17 +28,10 @@
  */
 public class TaskStoreFactory {
 
-<<<<<<< HEAD
-    public static TaskMetadataStore createStore(StoreType type, StoreConfiguration config, ScheduledExecutorService executor) {
-        switch (type) {
-            case Zookeeper:
-                return new ZKTaskMetadataStore(config, executor);
-=======
-    public static TaskMetadataStore createStore(StoreClient storeClient) {
+    public static TaskMetadataStore createStore(StoreClient storeClient, ScheduledExecutorService executor) {
         switch (storeClient.getType()) {
             case Zookeeper:
-                return new ZKTaskMetadataStore((ZKStoreClient) storeClient);
->>>>>>> ebee65b2
+                return new ZKTaskMetadataStore((ZKStoreClient) storeClient, executor);
             case InMemory:
             case ECS:
             case S3:
