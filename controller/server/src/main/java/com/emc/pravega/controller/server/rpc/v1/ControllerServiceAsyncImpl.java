/**
 * Licensed to the Apache Software Foundation (ASF) under one
 * or more contributor license agreements.  See the NOTICE file
 * distributed with this work for additional information
 * regarding copyright ownership.  The ASF licenses this file
 * to you under the Apache License, Version 2.0 (the
 * "License"); you may not use this file except in compliance
 * with the License.  You may obtain a copy of the License at
 * <p>
 * http://www.apache.org/licenses/LICENSE-2.0
 * <p>
 * Unless required by applicable law or agreed to in writing, software
 * distributed under the License is distributed on an "AS IS" BASIS,
 * WITHOUT WARRANTIES OR CONDITIONS OF ANY KIND, either express or implied.
 * See the License for the specific language governing permissions and
 * limitations under the License.
 */
package com.emc.pravega.controller.server.rpc.v1;

import com.emc.pravega.controller.store.host.HostControllerStore;
import com.emc.pravega.controller.store.stream.StreamMetadataStore;
import com.emc.pravega.controller.stream.api.v1.ControllerService;
import com.emc.pravega.controller.stream.api.v1.Position;
import com.emc.pravega.controller.stream.api.v1.SegmentId;
import com.emc.pravega.controller.stream.api.v1.StreamConfig;
import com.emc.pravega.controller.stream.api.v1.TxId;
import com.emc.pravega.controller.task.Stream.StreamMetadataTasks;
import com.emc.pravega.controller.task.Stream.StreamTransactionMetadataTasks;
import com.emc.pravega.stream.impl.model.ModelHelper;
import lombok.extern.slf4j.Slf4j;
import org.apache.thrift.TException;
import org.apache.thrift.async.AsyncMethodCallback;

import java.util.List;
import java.util.Map;
import java.util.concurrent.CompletableFuture;

/**
 * Asynchronous controller service implementation.
 */
@Slf4j
public class ControllerServiceAsyncImpl implements ControllerService.AsyncIface {

    private final ControllerServiceImpl controllerService;

    public ControllerServiceAsyncImpl(final StreamMetadataStore streamStore,
                                      final HostControllerStore hostStore,
                                      final StreamMetadataTasks streamMetadataTasks,
                                      final StreamTransactionMetadataTasks streamTransactionMetadataTasks) {
        controllerService = new ControllerServiceImpl(streamStore, hostStore, streamMetadataTasks, streamTransactionMetadataTasks);
    }

    @Override
    public void createStream(final StreamConfig streamConfig, final AsyncMethodCallback resultHandler) throws TException {
        log.debug("createStream called for stream " + streamConfig.getScope() + "/" + streamConfig.getName());
        processResult(controllerService.createStream(ModelHelper.encode(streamConfig), System.currentTimeMillis()),
                resultHandler);
    }

    @Override
    public void alterStream(final StreamConfig streamConfig, final AsyncMethodCallback resultHandler) throws TException {
        log.debug("alterStream called for stream " + streamConfig.getScope() + "/" + streamConfig.getName());
        processResult(controllerService.alterStream(ModelHelper.encode(streamConfig)), resultHandler);
    }

    @Override
    public void getCurrentSegments(final String scope, final String stream, final AsyncMethodCallback resultHandler) throws TException {
        log.debug("getCurrentSegments called for stream " + scope + "/" + stream);
        processResult(controllerService.getCurrentSegments(scope, stream), resultHandler);
    }

    @Override
    public void getPositions(final String scope,
                             final String stream,
                             final long timestamp,
                             final int count,
                             final AsyncMethodCallback resultHandler) throws TException {
        log.debug("getPositions called for stream " + scope + "/" + stream);
        processResult(controllerService.getPositions(scope, stream, timestamp, count), resultHandler);
    }

    @Override
    public void updatePositions(final String scope,
                                final String stream,
                                final List<Position> positions,
                                final AsyncMethodCallback resultHandler) throws TException {
        log.debug("updatePositions called for stream " + scope + "/" + stream);
        processResult(controllerService.updatePositions(scope, stream, positions), resultHandler);
    }

    @Override
    public void scale(final String scope,
                      final String stream,
                      final List<Integer> sealedSegments,
                      final Map<Double, Double> newKeyRanges,
                      final long scaleTimestamp,
                      final AsyncMethodCallback resultHandler) throws TException {
        log.debug("scale called for stream " + scope + "/" + stream);
        processResult(controllerService.scale(scope, stream, sealedSegments, newKeyRanges, scaleTimestamp), resultHandler);
    }

    @Override
    public void getURI(final SegmentId segment, final AsyncMethodCallback resultHandler) throws TException {
        log.debug("getURI called for segment " + segment.getScope() + "/" + segment.getStreamName() + "/" + segment.getNumber());
        processResult(controllerService.getURI(segment), resultHandler);
    }

    @Override
    public void isSegmentValid(final String scope,
                               final String stream,
                               final int segmentNumber,
                               final AsyncMethodCallback resultHandler) throws TException {
        log.debug("isSegmentValid called for stream " + scope + "/" + stream + " segment " + segmentNumber);
        processResult(controllerService.isSegmentValid(scope, stream, segmentNumber), resultHandler);
    }

    @Override
    public void createTransaction(final String scope,
                                  final String stream,
                                  final AsyncMethodCallback resultHandler) throws TException {
        log.debug("createTransaction called for stream " + scope + "/" + stream);
        processResult(controllerService.createTransaction(scope, stream), resultHandler);
    }

    @Override
    public void commitTransaction(final String scope,
                                  final String stream,
                                  final TxId txid,
                                  final AsyncMethodCallback resultHandler) throws TException {
        log.debug("commitTransaction called for stream " + scope + "/" + stream + " txid=" + txid);
        processResult(controllerService.commitTransaction(scope, stream, txid), resultHandler);
    }

    @Override
    public void dropTransaction(final String scope,
                                final String stream,
                                final TxId txid,
                                final AsyncMethodCallback resultHandler) throws TException {
        log.debug("dropTransaction called for stream " + scope + "/" + stream + " txid=" + txid);
        processResult(controllerService.dropTransaction(scope, stream, txid), resultHandler);
    }

    @Override
    public void checkTransactionStatus(final String scope,
                                       final String stream,
                                       final TxId txid,
                                       final AsyncMethodCallback resultHandler) throws TException {
        log.debug("checkTransactionStatus called for stream " + scope + "/" + stream + " txid=" + txid);
        processResult(controllerService.checkTransactionStatus(scope, stream, txid), resultHandler);
    }

    private static <T> void processResult(final CompletableFuture<T> result, final AsyncMethodCallback resultHandler) {
        result.whenComplete(
                (value, ex) -> {
<<<<<<< HEAD
                    log.debug("result = " + (value == null ? "null" : value.toString()));
=======
>>>>>>> 1b37ac02
                    if (ex != null) {
                        resultHandler.onError(new RuntimeException(ex));
                    } else if (value != null) {
                        log.debug("result = " + value.toString());

                        resultHandler.onComplete(value);
                    }
                });
    }
}<|MERGE_RESOLUTION|>--- conflicted
+++ resolved
@@ -152,15 +152,11 @@
     private static <T> void processResult(final CompletableFuture<T> result, final AsyncMethodCallback resultHandler) {
         result.whenComplete(
                 (value, ex) -> {
-<<<<<<< HEAD
                     log.debug("result = " + (value == null ? "null" : value.toString()));
-=======
->>>>>>> 1b37ac02
+
                     if (ex != null) {
                         resultHandler.onError(new RuntimeException(ex));
                     } else if (value != null) {
-                        log.debug("result = " + value.toString());
-
                         resultHandler.onComplete(value);
                     }
                 });
