/**
 * Copyright (c) 2017 Dell Inc., or its subsidiaries. All Rights Reserved.
 *
 * Licensed under the Apache License, Version 2.0 (the "License");
 * you may not use this file except in compliance with the License.
 * You may obtain a copy of the License at
 *
 *     http://www.apache.org/licenses/LICENSE-2.0
 */
package io.pravega.segmentstore.server;

import com.google.common.annotations.VisibleForTesting;
import com.google.common.base.Preconditions;
import com.google.common.util.concurrent.AbstractScheduledService;
import io.pravega.common.Exceptions;
import io.pravega.common.ObjectClosedException;
import io.pravega.common.concurrent.Futures;
import io.pravega.common.concurrent.Services;
import io.pravega.segmentstore.storage.cache.CacheSnapshot;
import io.pravega.segmentstore.storage.cache.CacheStorage;
import io.pravega.segmentstore.storage.cache.DirectMemoryCache;
import java.util.ArrayList;
import java.util.Collection;
import java.util.HashSet;
import java.util.concurrent.ScheduledExecutorService;
import java.util.concurrent.TimeUnit;
import java.util.concurrent.atomic.AtomicBoolean;
import javax.annotation.concurrent.GuardedBy;
import javax.annotation.concurrent.ThreadSafe;
import lombok.Getter;
import lombok.NonNull;
import lombok.extern.slf4j.Slf4j;

/**
 * Manages the lifecycle of Cache Entries. Decides which entries are to be kept in memory and which are eligible for
 * removal.
 *
 * Entry Management is indirect, and doesn't deal with them directly. Also, the management needs to be done across multiple
 * CacheManager Clients, and a common scheme needs to be used to instruct each such client when it's time to evict unused entries.
 *
 * The CacheManager holds two reference numbers: the current generation and the oldest generation. Every new Cache Entry
 * (in the clients) that is generated or updated gets assigned the current generation. As the CacheManager determines that
 * there are too many Cache Entries or that the maximum size has been exceeded, it will increment the oldest generation.
 * The CacheManager Clients can use this information to evict those Cache Entries that have a generation below the oldest generation number.
 */
@Slf4j
@ThreadSafe
public class CacheManager extends AbstractScheduledService implements AutoCloseable, CacheUtilizationProvider {
    //region Members

    private static final String TRACE_OBJECT_ID = "CacheManager";
    @GuardedBy("lock")
    private final Collection<Client> clients;
    private final ScheduledExecutorService executorService;
    @GuardedBy("lock")
    private int currentGeneration;
    @GuardedBy("lock")
    private int oldestGeneration;
    @GuardedBy("lock")
    private CacheSnapshot lastSnapshot;
    private final CachePolicy policy;
    private final AtomicBoolean closed;
    private final SegmentStoreMetrics.CacheManager metrics;
<<<<<<< HEAD
    @Getter
    private final CacheStorage cacheStorage;
    private final Object lock = new Object();
=======
    @GuardedBy("cleanupListeners")
    private final HashSet<CleanupListener> cleanupListeners;
>>>>>>> f2733147

    //endregion

    //region Constructor

    /**
     * Creates a new instance of the CacheManager class.
     *
     * @param policy          The policy to use with this CacheManager.
     * @param executorService An executorService to use for scheduled tasks.
     */
    public CacheManager(CachePolicy policy, ScheduledExecutorService executorService) {
        this(policy, new DirectMemoryCache(policy.getMaxSize()), executorService);
    }

    /**
     * Creates a new instance of the CacheManager class.
     *
     * @param policy          The policy to use with this CacheManager.
     * @param cacheStorage       The CacheStorage to maintain.
     * @param executorService An executorService to use for scheduled tasks.
     */
    @VisibleForTesting
    public CacheManager(CachePolicy policy, CacheStorage cacheStorage, ScheduledExecutorService executorService) {
        this.policy = Preconditions.checkNotNull(policy, "policy");
        this.executorService = Preconditions.checkNotNull(executorService, "executorService");
        this.cacheStorage = Preconditions.checkNotNull(cacheStorage, "cacheStorage");
        this.cacheStorage.setCacheFullCallback(this::cacheFullCallback);
        this.clients = new HashSet<>();
        this.oldestGeneration = 0;
        this.currentGeneration = 0;
        this.closed = new AtomicBoolean();
        this.lastSnapshot = this.cacheStorage.getSnapshot();
        this.metrics = new SegmentStoreMetrics.CacheManager();
        this.cleanupListeners = new HashSet<>();
    }

    //endregion

    //region AutoCloseable Implementation

    @Override
    public void close() {
        if (!this.closed.getAndSet(true)) {
            if (state() == State.RUNNING) {
                Futures.await(Services.stopAsync(this, this.executorService));
            }

            synchronized (this.lock) {
                this.clients.clear();
            }

            this.cacheStorage.close();
            log.info("{} Closed.", TRACE_OBJECT_ID);
        }
    }

    //endregion

    //region AbstractScheduledService Implementation

    @Override
    protected ScheduledExecutorService executor() {
        return this.executorService;
    }

    @Override
    protected void runOneIteration() {
<<<<<<< HEAD
        applyCachePolicy();
=======
        if (this.closed.get()) {
            // We are done.
            return;
        }

        try {
            boolean anythingEvicted = applyCachePolicy();
            if (anythingEvicted) {
                notifyCleanupListeners();
            }
        } catch (Throwable ex) {
            if (Exceptions.mustRethrow(ex)) {
                throw ex;
            }

            // Log the error and move on. If we don't catch the exception here, the AbstractScheduledService will
            // auto-shutdown.
            log.error("{}: Error.", TRACE_OBJECT_ID, ex);
        }
>>>>>>> f2733147
    }

    @Override
    protected Scheduler scheduler() {
        long millis = this.policy.getGenerationDuration().toMillis();
        return Scheduler.newFixedDelaySchedule(millis, millis, TimeUnit.MILLISECONDS);
    }

    //endregion

    //region CacheUtilizationProvider Implementation

    @Override
    public double getCacheUtilization() {
        // We use the total number of used bytes, which includes any overhead. This will provide a more accurate
        // representation of the utilization than just the Stored Bytes.
        synchronized (this.lock) {
            return (double) this.lastSnapshot.getUsedBytes() / this.policy.getMaxSize();
        }
    }

    @Override
    public double getCacheTargetUtilization() {
        return this.policy.getTargetUtilization();
    }

    @Override
    public double getCacheMaxUtilization() {
        return this.policy.getMaxUtilization();
    }

    @Override
    public void registerCleanupListener(@NonNull CleanupListener listener) {
        if (listener.isClosed()) {
            log.warn("{} Attempted to register a closed Cleanup Listener ({}).", TRACE_OBJECT_ID, listener);
            return;
        }

        synchronized (this.cleanupListeners) {
            this.cleanupListeners.add(listener); // This is a Set, so we won't be adding the same listener twice.
        }
    }

    //endregion

    //region Client Registration

    /**
     * Registers the given client to this CacheManager.
     *
     * @param client The client to register.
     */
    public void register(Client client) {
        Exceptions.checkNotClosed(this.closed.get(), this);
        Preconditions.checkNotNull(client, "client");
        synchronized (this.lock) {
            if (!this.clients.contains(client)) {
                this.clients.add(client);
                client.updateGenerations(this.currentGeneration, this.oldestGeneration);
            }
        }

        log.info("{} Registered {}.", TRACE_OBJECT_ID, client);
    }

    /**
     * Unregisters the given client from this CacheManager.
     *
     * @param client The client to unregister.
     */
    public void unregister(Client client) {
        if (this.closed.get()) {
            // We are done. Nothing to do here.
            return;
        }

        Preconditions.checkNotNull(client, "client");
        synchronized (this.lock) {
            this.clients.remove(client);
        }

        log.info("{} Unregistered {}.", TRACE_OBJECT_ID, client);
    }

    //endregion

    //region Helpers

<<<<<<< HEAD
    private boolean cacheFullCallback() {
        log.info("{}: Cache full. Forcing cache policy.", TRACE_OBJECT_ID);
        return applyCachePolicy();
    }

    /**
     * Same as {@link #applyCachePolicyInternal()}, but this is safe for concurrent invocation and handles all exceptions by
     * logging them.
     *
     * We must ensure that no two invocations of the {@link #applyCachePolicyInternal()) execute at the same time. It performs
     * a good amount of state checking and updating, and concurrent calls would corrupt the internal state of the {@link CacheManager).
     *
     * Under normal operating conditions, the only method invoking this is {@link #runOneIteration()} which is guaranteed
     * to execute only once at a time. Concurrent invocations come from {@link #cacheFullCallback()} which are triggered
     * by the {@link CacheStorage} becoming full while inserting into it, which can come (at the same time) from different
     * requesting threads.
     *
     * @return True if anything changed, false otherwise.
     */
    @VisibleForTesting
    protected boolean applyCachePolicy() {
        if (this.closed.get()) {
            // We are done.
            return false;
        }

        try {
            synchronized (this.lock) {
                return applyCachePolicyInternal();
            }
        } catch (Throwable ex) {
            if (Exceptions.mustRethrow(ex)) {
                throw ex;
            }

            log.error("{}: Error while applying cache policy.", TRACE_OBJECT_ID, ex);
            return false;
        }
    }

    /**
     * Same as {@link #applyCachePolicy()}, but it is unsynchronized and does not handle any errors. This method should
     * only be invoked by {@link #applyCachePolicy()} as concurrent invocations from different threads may result
     * in state corruption.
     *
     * @return True if anything changed, false otherwise.
     */
    @GuardedBy("lock")
    private boolean applyCachePolicyInternal() {
        // Run through all the active clients and gather status.
        CacheStatus currentStatus = collectStatus();
        fetchSnapshot();
        if (currentStatus == null || this.lastSnapshot.getStoredBytes() == 0) {
            // We either have no clients or we have clients and they do not have any data stored.
=======
    protected boolean applyCachePolicy() {
        // Run through all the active clients and gather status.
        CacheStatus currentStatus = collectStatus();
        if (currentStatus == null || currentStatus.getSize() == 0) {
            // This indicates we have no clients or those clients have no data.
            this.cacheSize.set(0);
>>>>>>> f2733147
            return false;
        }

        // Increment current generation (if needed).
        boolean currentChanged = adjustCurrentGeneration(currentStatus);

        // Increment oldest generation (if needed and if possible).
        boolean oldestChanged = adjustOldestGeneration(currentStatus);

        if (!currentChanged && !oldestChanged) {
            // Nothing changed, nothing to do.
            return false;
        }

        // Notify clients that something changed (if any of the above got changed). Run in a loop, until either we can't
        // adjust the oldest anymore or we are unable to trigger any changes to the clients.
<<<<<<< HEAD
        boolean reducedInIteration;
=======
        long sizeReduction;
>>>>>>> f2733147
        boolean reducedOverall = false;
        do {
            reducedInIteration = updateClients();
            if (reducedInIteration) {
                fetchSnapshot();
                logCurrentStatus(currentStatus);
                oldestChanged = adjustOldestGeneration(currentStatus);
                reducedOverall = true;
            }
<<<<<<< HEAD
        } while (reducedInIteration && oldestChanged);
        this.metrics.report(this.lastSnapshot, currentStatus.getNewestGeneration() - currentStatus.getOldestGeneration());
=======
        } while (sizeReduction > 0 && oldestChanged);
        this.cacheSize.set(currentStatus.getSize());
        this.metrics.report(currentStatus.getSize(), currentStatus.getNewestGeneration() - currentStatus.getOldestGeneration());
>>>>>>> f2733147
        return reducedOverall;
    }

    @GuardedBy("lock")
    private CacheStatus collectStatus() {
        int cg = this.currentGeneration;
        int minGeneration = cg;
        int maxGeneration = 0;
        ArrayList<Client> toUnregister = new ArrayList<>();
        for (Client c : this.clients) {
            CacheStatus clientStatus;
            try {
                clientStatus = c.getCacheStatus();
            } catch (ObjectClosedException ex) {
                // This object was closed but it was not unregistered. Do it now.
                log.warn("{} Detected closed client {}.", TRACE_OBJECT_ID, c);
                toUnregister.add(c);
                continue;
            }

            if (clientStatus.oldestGeneration > cg || clientStatus.newestGeneration > cg) {
                log.warn("{} Client {} returned status that is out of bounds {}. CurrentGeneration = {}, OldestGeneration = {}.",
                        TRACE_OBJECT_ID, c, clientStatus, this.currentGeneration, this.oldestGeneration);
            }

            minGeneration = Math.min(minGeneration, clientStatus.oldestGeneration);
            maxGeneration = Math.max(maxGeneration, clientStatus.newestGeneration);
        }

        toUnregister.forEach(this::unregister);
        if (minGeneration > maxGeneration) {
            // Either no clients or clients are empty.
            return null;
        }

        return new CacheStatus(minGeneration, maxGeneration);
    }

    @GuardedBy("lock")
    private void fetchSnapshot() {
        this.lastSnapshot = this.cacheStorage.getSnapshot();
    }

    @GuardedBy("lock")
    private boolean updateClients() {
        boolean reduced = false;
        int cg = this.currentGeneration;
        int og = this.oldestGeneration;
        ArrayList<Client> toUnregister = new ArrayList<>();
        for (Client c : this.clients) {
            try {
                reduced = c.updateGenerations(cg, og) | reduced;
            } catch (ObjectClosedException ex) {
                // This object was closed but it was not unregistered. Do it now.
                log.warn("{} Detected closed client {}.", TRACE_OBJECT_ID, c);
                toUnregister.add(c);
            } catch (Throwable ex) {
                if (Exceptions.mustRethrow(ex)) {
                    throw ex;
                }

                log.warn("{} Unable to update client {}.", TRACE_OBJECT_ID, c, ex);
            }
        }

        toUnregister.forEach(this::unregister);
        return reduced;
    }

    @GuardedBy("lock")
    private boolean adjustCurrentGeneration(CacheStatus currentStatus) {
        // We only need to increment if we had any activity in the current generation. This can be determined by comparing
        // the current generation with the newest generation from the retrieved status.
        boolean shouldIncrement = currentStatus.getNewestGeneration() >= this.currentGeneration;
        if (shouldIncrement) {
            this.currentGeneration++;
        }

        return shouldIncrement;
    }

    @GuardedBy("lock")
    private boolean adjustOldestGeneration(CacheStatus currentStatus) {
        // Figure out if we exceed the policy criteria.
        int newOldestGeneration = this.oldestGeneration;
        if (exceedsPolicy(currentStatus)) {
            // Start by setting the new value to the smallest reported value, and increment by one.
            newOldestGeneration = Math.max(newOldestGeneration, currentStatus.oldestGeneration) + 1;

            // Then factor in the oldest permissible generation.
            newOldestGeneration = Math.max(newOldestGeneration, getOldestPermissibleGeneration());

            // Then make sure we don't exceed the current generation.
            newOldestGeneration = Math.min(newOldestGeneration, this.currentGeneration);
        }

        boolean isAdjusted = newOldestGeneration > this.oldestGeneration;
        if (isAdjusted) {
            this.oldestGeneration = newOldestGeneration;
        }

        return isAdjusted;
    }

    @GuardedBy("lock")
    private boolean exceedsPolicy(CacheStatus currentStatus) {
        // We need to increment the OldestGeneration only if any of the following conditions occurred:
        // 1. We currently exceed the maximum usable size as defined by the cache policy.
        // 2. The oldest generation reported by the clients is older than the oldest permissible generation.
        return this.lastSnapshot.getUsedBytes() > this.policy.getEvictionThreshold()
                || currentStatus.getOldestGeneration() < getOldestPermissibleGeneration();
    }

    @GuardedBy("lock")
    private int getOldestPermissibleGeneration() {
        return this.currentGeneration - this.policy.getMaxGenerations() + 1;
    }

    @GuardedBy("lock")
    private void logCurrentStatus(CacheStatus status) {
        log.info("{} Gen: {}-{}, Clients: {}, Cache: {}.", TRACE_OBJECT_ID, this.currentGeneration, this.oldestGeneration, this.clients.size(), this.lastSnapshot);
    }

    private void notifyCleanupListeners() {
        ArrayList<CacheUtilizationProvider.CleanupListener> toNotify = new ArrayList<>();
        ArrayList<CacheUtilizationProvider.CleanupListener> toRemove = new ArrayList<>();
        synchronized (this.cleanupListeners) {
            for (CacheUtilizationProvider.CleanupListener l : this.cleanupListeners) {
                if (l.isClosed()) {
                    toRemove.add(l);
                } else {
                    toNotify.add(l);
                }
            }

            this.cleanupListeners.removeAll(toRemove);
        }

        for (CacheUtilizationProvider.CleanupListener l : toNotify) {
            try {
                l.cacheCleanupComplete();
            } catch (Throwable ex) {
                if (Exceptions.mustRethrow(ex)) {
                    throw ex;
                }

                log.error("{}: Error while notifying cleanup listener {}.", TRACE_OBJECT_ID, l, ex);
            }
        }
    }

    //endregion

    //region Client

    /**
     * Defines a Client that subscribes to the CacheManager.
     */
    public interface Client {
        /**
         * Gets the current Cache Status.
         * @return The current Cache status.
         */
        CacheStatus getCacheStatus();

        /**
         * Called by the CacheManager to notify when there is a generation change (either current or oldest).
         *
         * @param currentGeneration The value of the current generation.
         * @param oldestGeneration  The value of the oldest generation. This is the cutoff for which entries can still
         *                          exist in the cache.
         * @return If any cache data was trimmed with this update.
         */
        boolean updateGenerations(int currentGeneration, int oldestGeneration);
    }

    //endregion

    //region CacheStatus

    /**
     * Represents the current status of the cache for a particular client.
     */
    public static class CacheStatus {
        /**
         * The oldest generation found in any cache entry.
         */
        @Getter
        private final int oldestGeneration;
        /**
         * The newest generation found in any cache entry.
         */
        @Getter
        private final int newestGeneration;

        /**
         * Creates a new instance of the CacheStatus class.
         *
         * @param oldestGeneration The oldest generation found in any cache entry.
         * @param newestGeneration The newest generation found in any cache entry.
         */
        public CacheStatus(int oldestGeneration, int newestGeneration) {
            Preconditions.checkArgument(oldestGeneration >= 0, "oldestGeneration must be a non-negative number");
            Preconditions.checkArgument(newestGeneration >= oldestGeneration, "newestGeneration must be larger than or equal to oldestGeneration");
            this.oldestGeneration = oldestGeneration;
            this.newestGeneration = newestGeneration;
        }

        @Override
        public String toString() {
            return String.format("OG-NG = %d-%d", this.oldestGeneration, this.newestGeneration);
        }
    }

    //endregion
}<|MERGE_RESOLUTION|>--- conflicted
+++ resolved
@@ -61,14 +61,11 @@
     private final CachePolicy policy;
     private final AtomicBoolean closed;
     private final SegmentStoreMetrics.CacheManager metrics;
-<<<<<<< HEAD
+    @GuardedBy("cleanupListeners")
+    private final HashSet<CleanupListener> cleanupListeners;
     @Getter
     private final CacheStorage cacheStorage;
     private final Object lock = new Object();
-=======
-    @GuardedBy("cleanupListeners")
-    private final HashSet<CleanupListener> cleanupListeners;
->>>>>>> f2733147
 
     //endregion
 
@@ -137,29 +134,10 @@
 
     @Override
     protected void runOneIteration() {
-<<<<<<< HEAD
-        applyCachePolicy();
-=======
-        if (this.closed.get()) {
-            // We are done.
-            return;
-        }
-
-        try {
-            boolean anythingEvicted = applyCachePolicy();
-            if (anythingEvicted) {
-                notifyCleanupListeners();
-            }
-        } catch (Throwable ex) {
-            if (Exceptions.mustRethrow(ex)) {
-                throw ex;
-            }
-
-            // Log the error and move on. If we don't catch the exception here, the AbstractScheduledService will
-            // auto-shutdown.
-            log.error("{}: Error.", TRACE_OBJECT_ID, ex);
-        }
->>>>>>> f2733147
+        boolean anythingEvicted = applyCachePolicy();
+        if (anythingEvicted) {
+            notifyCleanupListeners();
+        }
     }
 
     @Override
@@ -248,7 +226,6 @@
 
     //region Helpers
 
-<<<<<<< HEAD
     private boolean cacheFullCallback() {
         log.info("{}: Cache full. Forcing cache policy.", TRACE_OBJECT_ID);
         return applyCachePolicy();
@@ -303,14 +280,6 @@
         fetchSnapshot();
         if (currentStatus == null || this.lastSnapshot.getStoredBytes() == 0) {
             // We either have no clients or we have clients and they do not have any data stored.
-=======
-    protected boolean applyCachePolicy() {
-        // Run through all the active clients and gather status.
-        CacheStatus currentStatus = collectStatus();
-        if (currentStatus == null || currentStatus.getSize() == 0) {
-            // This indicates we have no clients or those clients have no data.
-            this.cacheSize.set(0);
->>>>>>> f2733147
             return false;
         }
 
@@ -327,11 +296,7 @@
 
         // Notify clients that something changed (if any of the above got changed). Run in a loop, until either we can't
         // adjust the oldest anymore or we are unable to trigger any changes to the clients.
-<<<<<<< HEAD
         boolean reducedInIteration;
-=======
-        long sizeReduction;
->>>>>>> f2733147
         boolean reducedOverall = false;
         do {
             reducedInIteration = updateClients();
@@ -341,14 +306,8 @@
                 oldestChanged = adjustOldestGeneration(currentStatus);
                 reducedOverall = true;
             }
-<<<<<<< HEAD
         } while (reducedInIteration && oldestChanged);
         this.metrics.report(this.lastSnapshot, currentStatus.getNewestGeneration() - currentStatus.getOldestGeneration());
-=======
-        } while (sizeReduction > 0 && oldestChanged);
-        this.cacheSize.set(currentStatus.getSize());
-        this.metrics.report(currentStatus.getSize(), currentStatus.getNewestGeneration() - currentStatus.getOldestGeneration());
->>>>>>> f2733147
         return reducedOverall;
     }
 
