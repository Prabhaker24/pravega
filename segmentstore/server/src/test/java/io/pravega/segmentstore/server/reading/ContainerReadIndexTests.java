--- conflicted
+++ resolved
@@ -11,11 +11,8 @@
 
 import io.pravega.common.concurrent.Futures;
 import io.pravega.common.io.StreamHelpers;
-<<<<<<< HEAD
 import io.pravega.common.util.BufferView;
-=======
 import io.pravega.common.util.ByteArraySegment;
->>>>>>> be035543
 import io.pravega.segmentstore.contracts.ReadResult;
 import io.pravega.segmentstore.contracts.ReadResultEntry;
 import io.pravega.segmentstore.contracts.ReadResultEntryContents;
@@ -854,12 +851,8 @@
             long offset = sm.getLength();
             sm.setLength(offset + data.length);
             try {
-<<<<<<< HEAD
                 context.cacheStorage.insertCallback = address -> cacheMappings.put(address, new SegmentOffset(segmentId, offset));
                 context.readIndex.append(segmentId, offset, data);
-=======
-                context.readIndex.append(segmentId, offset, new ByteArraySegment(data));
->>>>>>> be035543
             } catch (StreamSegmentNotExistsException ex) {
                 throw new CompletionException(ex);
             }
