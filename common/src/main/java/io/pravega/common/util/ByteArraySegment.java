/**
 * Copyright (c) 2017 Dell Inc., or its subsidiaries. All Rights Reserved.
 *
 * Licensed under the Apache License, Version 2.0 (the "License");
 * you may not use this file except in compliance with the License.
 * You may obtain a copy of the License at
 *
 *     http://www.apache.org/licenses/LICENSE-2.0
 */
package io.pravega.common.util;

import com.google.common.base.Preconditions;
import io.pravega.common.Exceptions;
import io.pravega.common.io.FixedByteArrayOutputStream;
import java.io.ByteArrayInputStream;
import java.io.IOException;
import java.io.InputStream;
import java.io.OutputStream;
import java.nio.ByteBuffer;
import java.util.stream.Collectors;
import java.util.stream.IntStream;

/**
 * Allows segmenting a byte array and operating only on that segment.
 */
public class ByteArraySegment implements ArrayView {
    //region Members

    private final byte[] array;
    private final int startOffset;
    private final int length;
    private final boolean readOnly;

    //endregion

    //region Constructor

    /**
     * Creates a new instance of the ByteArraySegment class that wraps the entire given array.
     *
     * @param array The array to wrap.
     * @throws NullPointerException If the array is null.
     */
    public ByteArraySegment(byte[] array) {
        this(array, 0, array.length);
    }

    /**
     * Creates a new instance of the ByteArraySegment class that wraps the given array range.
     *
     * @param array       The array to wrap.
     * @param startOffset The offset within the array to start the segment at.
     * @param length      The length of the segment.
     * @throws NullPointerException           If the array is null.
     * @throws ArrayIndexOutOfBoundsException If StartOffset or Length have invalid values.
     */
    public ByteArraySegment(byte[] array, int startOffset, int length) {
        this(array, startOffset, length, false);
    }
    
    /**
     * Creates a new instance of the ByteArraySegment class that wraps an array backed ByteBuffer.
     *
     * @param buff       The ByteBuffer to wrap.
     * @throws NullPointerException           If the array is null.
     * @throws UnsupportedOperationException  If buff is not backed by an array.
     */
    public ByteArraySegment(ByteBuffer buff) {
        this(buff.array(), buff.arrayOffset() + buff.position(), buff.remaining(), false);
    }

    /**
     * Creates a new instance of the ByteArraySegment class that wraps the given array range.
     *
     * @param array       The array to wrap.
     * @param startOffset The offset within the array to start the segment at.
     * @param length      The length of the segment.
     * @param readOnly    If true, no modifications will be allowed on the segment.
     * @throws NullPointerException           If the array is null.
     * @throws ArrayIndexOutOfBoundsException If StartOffset or Length have invalid values.
     */
    public ByteArraySegment(byte[] array, int startOffset, int length, boolean readOnly) {
        Preconditions.checkNotNull(array, "array");
        Exceptions.checkArrayRange(startOffset, length, array.length, "startOffset", "length");

        this.array = array;
        this.startOffset = startOffset;
        this.length = length;
        this.readOnly = readOnly;
    }

    //endregion

    //region ArrayView Implementation

    @Override
    public byte get(int index) {
        Preconditions.checkElementIndex(index, this.length, "index");
        return this.array[index + this.startOffset];
    }

    @Override
    public int getLength() {
        return this.length;
    }

    @Override
    public byte[] array() {
        return this.array;
    }

    @Override
    public int arrayOffset() {
        return this.startOffset;
    }

    @Override
    public InputStream getReader() {
        return new ByteArrayInputStream(this.array, this.startOffset, this.length);
    }

    @Override
    public InputStream getReader(int offset, int length) {
        Exceptions.checkArrayRange(offset, length, this.length, "offset", "length");
        return new ByteArrayInputStream(this.array, this.startOffset + offset, length);
    }

    @Override
    public ByteArraySegment slice(int offset, int length) {
        return subSegment(offset, length);
    }

    @Override
    public byte[] getCopy() {
        byte[] buffer = new byte[this.length];
        System.arraycopy(this.array, this.startOffset, buffer, 0, this.length);
        return buffer;
    }

    @Override
    public void copyTo(byte[] target, int targetOffset, int length) {
        Preconditions.checkElementIndex(length, this.length + 1, "length");
        Exceptions.checkArrayRange(targetOffset, length, target.length, "index", "values.length");

        System.arraycopy(this.array, this.startOffset, target, targetOffset, length);
    }

<<<<<<< HEAD
    @Override
    public void copyTo(ByteBuffer target) {
        target.put(this.array, this.startOffset, Math.min(this.length, target.remaining()));
    }

=======
>>>>>>> be035543
    /**
     * Writes the entire contents of this ByteArraySegment to the given OutputStream. Only copies the contents of the
     * ByteArraySegment, and writes no other data (such as the length of the Segment or any other info).
     *
     * @param stream The OutputStream to write to.
     * @throws IOException If the OutputStream threw one.
     */
    @Override
    public void copyTo(OutputStream stream) throws IOException {
        stream.write(this.array, this.startOffset, this.length);
    }

    //endregion

    //region Operations

    /**
     * Sets the value at the specified index.
     *
     * @param index The index to set the value at.
     * @param value The value to set.
     * @throws IllegalStateException          If the ByteArraySegment is readonly.
     * @throws ArrayIndexOutOfBoundsException If index is invalid.
     */
    public void set(int index, byte value) {
        Preconditions.checkState(!this.readOnly, "Cannot modify a read-only ByteArraySegment.");
        Preconditions.checkElementIndex(index, this.length, "index");
        this.array[index + this.startOffset] = value;
    }

    /**
     * Gets a value indicating whether the ByteArraySegment is read-only.
     *
     * @return The value.
     */
    public boolean isReadOnly() {
        return this.readOnly;
    }

    /**
     * Copies a specified number of bytes from the given ByteArraySegment into this ByteArraySegment.
     *
     * @param source       The ByteArraySegment to copy bytes from.
     * @param targetOffset The offset within this ByteArraySegment to start copying at.
     * @param length       The number of bytes to copy.
     * @throws IllegalStateException          If the ByteArraySegment is readonly.
     * @throws ArrayIndexOutOfBoundsException If targetOffset or length are invalid.
     */
    public void copyFrom(ByteArraySegment source, int targetOffset, int length) {
        Preconditions.checkState(!this.readOnly, "Cannot modify a read-only ByteArraySegment.");
        Exceptions.checkArrayRange(targetOffset, length, this.length, "index", "values.length");
        Preconditions.checkElementIndex(length, source.getLength() + 1, "length");

        System.arraycopy(source.array, source.startOffset, this.array, targetOffset + this.startOffset, length);
    }

    /**
     * Copies a specified number of bytes from the given ByteArraySegment into this ByteArraySegment.
     *
     * @param source       The ByteArraySegment to copy bytes from.
     * @param sourceOffset The offset within source to start copying from.
     * @param targetOffset The offset within this ByteArraySegment to start copying at.
     * @param length       The number of bytes to copy.
     * @throws IllegalStateException          If the ByteArraySegment is readonly.
     * @throws ArrayIndexOutOfBoundsException If targetOffset or length are invalid.
     */
    public void copyFrom(ByteArraySegment source, int sourceOffset, int targetOffset, int length) {
        Preconditions.checkState(!this.readOnly, "Cannot modify a read-only ByteArraySegment.");
        Exceptions.checkArrayRange(sourceOffset, length, source.length, "index", "values.length");
        Exceptions.checkArrayRange(targetOffset, length, this.length, "index", "values.length");
        Preconditions.checkElementIndex(length, source.getLength() + 1, "length");

        System.arraycopy(source.array, source.startOffset + sourceOffset, this.array, this.startOffset + targetOffset, length);
    }

    /**
     * Creates an OutputStream that can be used to write contents to this ByteArraySegment. The OutputStream returned
     * is a FixedByteArrayOutputStream (ByteArrayOutputStream that cannot expand) that spans the entire ByteArraySegment.
     *
     * @return The OutputStream.
     * @throws IllegalStateException If the ByteArraySegment is readonly.
     */
    public OutputStream getWriter() {
        Preconditions.checkState(!this.readOnly, "Cannot modify a read-only ByteArraySegment.");
        return new FixedByteArrayOutputStream(this.array, this.startOffset, this.length);
    }

    /**
     * Returns a new ByteArraySegment that is a sub-segment of this ByteArraySegment. The new ByteArraySegment wraps
     * the same underlying byte array that this ByteArraySegment does.
     *
     * @param offset The offset within this ByteArraySegment where the new ByteArraySegment starts.
     * @param length The length of the new ByteArraySegment.
     * @return The new ByteArraySegment.
     * @throws ArrayIndexOutOfBoundsException If offset or length are invalid.
     */
    public ByteArraySegment subSegment(int offset, int length) {
        // TODO: drop this in favor of slice(). Also rename the one with `readOnly`
        return subSegment(offset, length, this.readOnly);
    }

    /**
     * Returns a new ByteArraySegment that is a sub-segment of this ByteArraySegment. The new ByteArraySegment wraps
     * the same underlying byte array that this ByteArraySegment does.
     *
     * @param offset   The offset within this ByteArraySegment where the new ByteArraySegment starts.
     * @param length   The length of the new ByteArraySegment.
     * @param readOnly Whether the resulting sub-segment should be read-only.
     *                 Note: if this ByteArraySegment is already read-only, this argument is ignored and the resulting
     *                 segment is read-only
     * @return The new ByteArraySegment.
     * @throws ArrayIndexOutOfBoundsException If offset or length are invalid.
     */
    public ByteArraySegment subSegment(int offset, int length, boolean readOnly) {
        Exceptions.checkArrayRange(offset, length, this.length, "offset", "length");
        return new ByteArraySegment(this.array, this.startOffset + offset, length, readOnly || this.readOnly);
    }

    /**
     * Returns a new ByteArraySegment that wraps the same underlying array that this ByteSegmentDoes, except that the
     * new instance is marked as Read-Only.
     * If this instance is already Read-Only, this instance is returned instead.
     *
     * @return  A new read-only ByteArraySegment.
     */
    public ByteArraySegment asReadOnly() {
        if (isReadOnly()) {
            return this;
        } else {
            return new ByteArraySegment(this.array, this.startOffset, this.length, true);
        }
    }

    @Override
    public String toString() {
        if (getLength() > 128) {
            return String.format("Length = %s", getLength());
        } else {
            return String.format("{%s}", IntStream.range(arrayOffset(), arrayOffset() + getLength()).boxed()
                    .map(i -> Byte.toString(this.array[i]))
                    .collect(Collectors.joining(",")));
        }
    }

    //endregion
}<|MERGE_RESOLUTION|>--- conflicted
+++ resolved
@@ -145,14 +145,11 @@
         System.arraycopy(this.array, this.startOffset, target, targetOffset, length);
     }
 
-<<<<<<< HEAD
     @Override
     public void copyTo(ByteBuffer target) {
         target.put(this.array, this.startOffset, Math.min(this.length, target.remaining()));
     }
 
-=======
->>>>>>> be035543
     /**
      * Writes the entire contents of this ByteArraySegment to the given OutputStream. Only copies the contents of the
      * ByteArraySegment, and writes no other data (such as the length of the Segment or any other info).
